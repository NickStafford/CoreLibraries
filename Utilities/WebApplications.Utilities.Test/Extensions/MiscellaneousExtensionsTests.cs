--- conflicted
+++ resolved
@@ -1,1080 +1,1061 @@
-﻿#region © Copyright Web Applications (UK) Ltd, 2012.  All rights reserved.
-// Copyright (c) 2012, Web Applications UK Ltd
-// All rights reserved.
-// 
-// Redistribution and use in source and binary forms, with or without
-// modification, are permitted provided that the following conditions are met:
-//     * Redistributions of source code must retain the above copyright
-//       notice, this list of conditions and the following disclaimer.
-//     * Redistributions in binary form must reproduce the above copyright
-//       notice, this list of conditions and the following disclaimer in the
-//       documentation and/or other materials provided with the distribution.
-//     * Neither the name of Web Applications UK Ltd nor the
-//       names of its contributors may be used to endorse or promote products
-//       derived from this software without specific prior written permission.
-// 
-// THIS SOFTWARE IS PROVIDED BY THE COPYRIGHT HOLDERS AND CONTRIBUTORS "AS IS" AND
-// ANY EXPRESS OR IMPLIED WARRANTIES, INCLUDING, BUT NOT LIMITED TO, THE IMPLIED
-// WARRANTIES OF MERCHANTABILITY AND FITNESS FOR A PARTICULAR PURPOSE ARE
-// DISCLAIMED. IN NO EVENT SHALL WEB APPLICATIONS UK LTD BE LIABLE FOR ANY
-// DIRECT, INDIRECT, INCIDENTAL, SPECIAL, EXEMPLARY, OR CONSEQUENTIAL DAMAGES
-// (INCLUDING, BUT NOT LIMITED TO, PROCUREMENT OF SUBSTITUTE GOODS OR SERVICES;
-// LOSS OF USE, DATA, OR PROFITS; OR BUSINESS INTERRUPTION) HOWEVER CAUSED AND
-// ON ANY THEORY OF LIABILITY, WHETHER IN CONTRACT, STRICT LIABILITY, OR TORT
-// (INCLUDING NEGLIGENCE OR OTHERWISE) ARISING IN ANY WAY OUT OF THE USE OF THIS
-// SOFTWARE, EVEN IF ADVISED OF THE POSSIBILITY OF SUCH DAMAGE.
-#endregion
-
-using System;
-using System.Collections.Generic;
-using System.Collections.Specialized;
-using System.Globalization;
-using System.Linq;
-using System.Reflection;
-using System.Xml;
-using Microsoft.VisualStudio.TestTools.UnitTesting;
-using Moq;
-using WebApplications.Testing;
-
-namespace WebApplications.Utilities.Test.Extensions
-{
-    [TestClass]
-    public class MiscellaneousExtensionsTests : UtilitiesTestBase
-    {
-        [TestMethod]
-        public void EpochStart_Value_IsUnixEpoch()
-        {
-<<<<<<< HEAD
-            Assert.AreEqual(new DateTime(1970, 1, 1), Utilities.UtilityExtensions.EpochStart,
-=======
-            Assert.AreEqual(new DateTime(1970, 1, 1), Utilities.Extensions.EpochStart,
->>>>>>> a81ec790
-                            "The value of EpochStart should be the UNIX epoch: 1st Jan 1970.");
-        }
-
-        [TestMethod]
-        public void DefaultSplitCharacters_Value_AreAsGivenHere()
-        {
-            char[] expectedValue = new[] {' ', ',', '\t', '\r', '\n', '|'};
-<<<<<<< HEAD
-            Assert.AreEqual(expectedValue.Length, UtilityExtensions.DefaultSplitChars.Length,
-                            "The value of the DefaultSplitChars array should be space, comma, tab, carriage return, newline, and pipe.");
-            foreach (Char value in expectedValue)
-            {
-                Assert.IsTrue(UtilityExtensions.DefaultSplitChars.Contains(value),
-=======
-            Assert.AreEqual(expectedValue.Length, Utilities.Extensions.DefaultSplitChars.Length,
-                            "The value of the DefaultSplitChars array should be space, comma, tab, carriage return, newline, and pipe.");
-            foreach (Char value in expectedValue)
-            {
-                Assert.IsTrue(Utilities.Extensions.DefaultSplitChars.Contains(value),
->>>>>>> a81ec790
-                              String.Format("The character '{0}' should be included in the DefaultSplitChars array",
-                                            value));
-            }
-        }
-
-        [TestMethod]
-        public void ToOrdinal_Int_SameAsGetOrdinalWithValuePrepended()
-        {
-            int value = Random.Next();
-            Assert.AreEqual(String.Format("{0}{1}", value.ToString(), value.GetOrdinal()), value.ToOrdinal(),
-                            "The result of int.ToOrdinal should be the same as prepending the value to the result of int.GetOrdinal.");
-        }
-
-        [TestMethod]
-        public void GetOrdinal_ValueInTeens_OrdinalIsTh()
-        {
-            int hundreds = Random.Next(0, 1000);
-            int tens = 1;
-            int units = Random.Next(0, 10);
-            int value = hundreds*100 + tens*10 + units;
-            Assert.AreEqual("th", value.GetOrdinal(),
-                            "The ordinal of any number where the next to last digit is 1 (e.g. 3219 and 12) is 'th'.");
-        }
-
-        [TestMethod]
-        public void GetOrdinal_ValueEndsInOne_OrdinalIsSt()
-        {
-            int hundreds = Random.Next(0, 1000);
-            // rule out the case of tens=1
-            int tens;
-            do
-            {
-                tens = Random.Next(0, 10);
-            } while (tens == 1);
-            int units = 1;
-            int value = hundreds*100 + tens*10 + units;
-            Assert.AreEqual("st", value.GetOrdinal(), "The ordinal of any number ending in a 1 (e.g. 21) is 'st'.");
-        }
-
-        [TestMethod]
-        public void GetOrdinal_ValueEndsInTwo_OrdinalIsNd()
-        {
-            int hundreds = Random.Next(0, 1000);
-            // rule out the case of tens=1
-            int tens;
-            do
-            {
-                tens = Random.Next(0, 10);
-            } while (tens == 1);
-            int units = 2;
-            int value = hundreds*100 + tens*10 + units;
-            Assert.AreEqual("nd", value.GetOrdinal(), "The ordinal of any number ending in a 2 (e.g. 32) is 'nd'.");
-        }
-
-        [TestMethod]
-        public void GetOrdinal_ValueEndsInThree_OrdinalIsRd()
-        {
-            int hundreds = Random.Next(0, 1000);
-            // rule out the case of tens=1
-            int tens;
-            do
-            {
-                tens = Random.Next(0, 10);
-            } while (tens == 1);
-            int units = 3;
-            int value = hundreds*100 + tens*10 + units;
-            Assert.AreEqual("rd", value.GetOrdinal(), "The ordinal of any number ending in a 1 (e.g. 453) is 'rd'.");
-        }
-
-        [TestMethod]
-        public void GetOrdinal_ValueEndsInfourOrGreater_OrdinalIsth()
-        {
-            int hundreds = Random.Next(0, 1000);
-            // rule out the case of tens=1
-            int tens;
-            do
-            {
-                tens = Random.Next(0, 10);
-            } while (tens == 1);
-            int units = Random.Next(4, 10);
-            int value = hundreds*100 + tens*10 + units;
-            Assert.AreEqual("th", value.GetOrdinal(),
-                            "The ordinal of any number ending in a 4 or greater (e.g. 454 or 929) is 'th'.");
-        }
-
-        [TestMethod]
-        public void ToEnglish_Int_SameResultAsForDouble()
-        {
-            int value = Random.Next();
-            Assert.AreEqual(((double) value).ToEnglish(), value.ToEnglish(),
-                            "The result of int.ToEnglish should be the same as with double.ToEnglish.");
-        }
-
-        [TestMethod]
-        public void ToEnglish_Long_SameResultAsForDouble()
-        {
-            int value = Random.Next();
-            Assert.AreEqual(((double) value).ToEnglish(), value.ToEnglish(),
-                            "The result of long.ToEnglish should be the same as with double.ToEnglish.");
-        }
-
-        [TestMethod]
-        public void ToEnglish_NegativeNumber_PrefixedByNegative()
-        {
-            long value = -Random.Next();
-            Assert.IsTrue(value.ToEnglish().StartsWith("Negative "),
-                          "For values less than zero, the result of ToEnglish should begin with 'Negative '.");
-        }
-
-        [TestMethod]
-        public void ToEnglish_NegativeNumber_SameAsPositivePrefixedByWordNegative()
-        {
-            long value = Random.Next();
-            Assert.AreEqual(String.Format("Negative {0}", value.ToEnglish()), (-value).ToEnglish(),
-                            "The result of ToEnglish for a negative number should be the same as its positive equivilant plus a prefix of 'Negative '.");
-        }
-
-        [TestMethod]
-        public void ToEnglish_NegativeFloatingPointNumber_PrefixedByNegative()
-        {
-            double value = -Random.Next() + Random.NextDouble();
-            Assert.IsTrue(value.ToEnglish().StartsWith("Negative "),
-                          "For values less than zero, the result of ToEnglish should begin with 'Negative '.");
-        }
-
-        [TestMethod]
-        public void ToEnglish_NegativeFloatingPointNumber_SameAsPositivePrefixedByWordNegative()
-        {
-            double value = Random.Next() + Random.NextDouble();
-            Assert.AreEqual(String.Format("Negative {0}", value.ToEnglish()), (-value).ToEnglish(),
-                            "The result of ToEnglish for a negative number should be the same as its positive equivilant plus a prefix of 'Negative '.");
-        }
-
-        [TestMethod]
-        public void ToEnglish_Zero_GivesZero()
-        {
-            Assert.AreEqual("Zero", 0.ToEnglish(), "The result of ToEnglish for the number 0 should be 'Zero'.");
-        }
-
-        [TestMethod]
-        public void ToEnglish_FloatingPointZero_GivesZero()
-        {
-            Assert.AreEqual("Zero", 0.0.ToEnglish(), "The result of ToEnglish for the number 0 should be 'Zero'.");
-        }
-
-        [TestMethod]
-        public void ToEnglish_ValueBetweenOneAndTwoHundred_ProvidesWordAndAfterHundred()
-        {
-            int value = Random.Next(1, 100);
-            Assert.AreEqual(String.Format("One Hundred And {0}", value.ToEnglish()), (100 + value).ToEnglish(),
-                            "The result of ToEnglish for a number between 101 and 199 should start with 'One Hundred And'.");
-        }
-
-        [TestMethod]
-        public void ToEnglish_ExactlyOneHundred_DoesNotContainAndAfterHundred()
-        {
-            Assert.AreEqual("One Hundred", 100.ToEnglish(), "The result of ToEnglish for a 100 should be 'One Hundred'.");
-        }
-
-        [TestMethod]
-        public void ToEnglish_FractionalValue_ContainsPoint()
-        {
-            double value = Random.Next()*Math.Pow(10, -Random.Next(1, 10));
-            Assert.IsTrue(value.ToEnglish().Contains(" Point "),
-                          "Where values contain a fractional component, the result of ToEnglish should contain ' Point '.");
-        }
-
-        [Ignore] // TODO: finish this test
-        [TestMethod]
-        public void ToEnglish_FractionalValue_WordsAfterPointMatchesNumberOfDecimalPlaces()
-        {
-            int numPlaces = Random.Next(1, 20);
-            double value = Random.Next()*Math.Pow(10, -numPlaces);
-            Assert.AreEqual(numPlaces,
-                            value.ToEnglish().Split(new[] {" Point "}, StringSplitOptions.None)[1].Split(new[] {" "},
-                                                                                                         StringSplitOptions
-                                                                                                             .None).
-                                Length,
-                            "Where values contain a fractional component, the number of words after the word Point should be equal to the number of decimal places.");
-        }
-
-        [TestMethod]
-        public void EqualsByRuntimeType_BothInputsNull_ReturnsTrue()
-        {
-            Assert.IsTrue(((object) null).EqualsByRuntimeType(null),
-                          "Using EqualsByRuntimeType to compare two nulls should return true.");
-        }
-
-        [TestMethod]
-        public void EqualsByRuntimeType_FirstInputOnlyNull_ReturnsFalse()
-        {
-            Assert.IsFalse(((object) null).EqualsByRuntimeType(Random.Next()),
-                           "Using EqualsByRuntimeType to compare a null with anything not null should return false.");
-        }
-
-        [TestMethod]
-        public void EqualsByRuntimeType_SecondInputOnlyNull_ReturnsFalse()
-        {
-            Assert.IsFalse(Random.Next().EqualsByRuntimeType(null),
-                           "Using EqualsByRuntimeType to compare a null with anything not null should return false.");
-        }
-
-        [TestMethod]
-        public void EqualsByRuntimeType_InputsOfDifferentTypes_ReturnsFalse()
-        {
-            int value = Random.Next();
-            Assert.IsFalse(value.EqualsByRuntimeType((long) value),
-                           "Using EqualsByRuntimeType to compare values of different types should return false.");
-        }
-
-        [TestMethod]
-        public void EqualsByRuntimeType_InputsOfSameTypesButNotEqual_ReturnsFalse()
-        {
-            int value = Random.Next();
-            Assert.IsFalse(value.EqualsByRuntimeType(value - Random.Next(1, 20)),
-                           "Using EqualsByRuntimeType to compare different values of the same type should return false.");
-        }
-
-        [TestMethod]
-        public void EqualsByRuntimeType_InputsOfSameTypesAndEqual_ReturnsTrue()
-        {
-            int value = Random.Next();
-            Assert.IsTrue(value.EqualsByRuntimeType(value),
-                          "Using EqualsByRuntimeType to compare equal values of the same type should return true.");
-        }
-
-        [TestMethod]
-        public void DeepEquals_IdenticalLists_ReturnsTrue()
-        {
-            List<int> list = new List<int> {1, 2, 3, 4, 5, 6};
-            Assert.IsTrue(list.DeepEquals(list), "DeepEquals should be true for identical lists.");
-        }
-
-        [TestMethod]
-        public void DeepEquals_BothNull_ReturnsTrue()
-        {
-            List<int> list = null;
-            Assert.IsTrue(list.DeepEquals(null),
-                          "DeepEquals should be true for identical lists, even if they are both null.");
-        }
-
-        [TestMethod]
-        public void DeepEquals_OneNull_ReturnsFalse()
-        {
-            List<int> list = new List<int> {1, 2, 3, 4, 5, 6};
-            Assert.IsFalse(list.DeepEquals(null), "DeepEquals should be false if only one list is null.");
-            Assert.IsFalse(((List<int>) null).DeepEquals(list), "DeepEquals should be false if only one list is null.");
-        }
-
-        [TestMethod]
-        public void DeepEquals_ListsOfSameSizeButOneDifferentValue_ReturnsFalse()
-        {
-            List<int> listA = new List<int> {1, 2, 3, 4, 5, 6};
-            List<int> listB = new List<int> {1, 2, 3, 99, 5, 6};
-            Assert.IsFalse(listA.DeepEquals(listB),
-                           "DeepEquals should be false for lists of identical length but with different values.");
-        }
-
-        [TestMethod]
-        public void DeepEquals_EquivilantListsWithDuplicatedValues_ReturnsTrue()
-        {
-            List<int> listA = new List<int> {1, 2, 3, 4, 3, 6};
-            List<int> listB = new List<int> {1, 4, 3, 3, 2, 6};
-            Assert.IsTrue(listA.DeepEquals(listB),
-                          "DeepEquals should be true for lists whose contents contains duplicates, but the same number of each .");
-        }
-
-        [TestMethod]
-        public void DeepEquals_ListsWithVaryingNumberOfDuplicatedValues_ReturnsFalse()
-        {
-            List<int> listA = new List<int> {1, 2, 3, 3, 5, 6};
-            List<int> listB = new List<int> {1, 2, 3, 5, 5, 6};
-            Assert.IsFalse(listA.DeepEquals(listB),
-                           "DeepEquals should be false for lists containing the same values, but with different amounts of each duplicated.");
-        }
-
-        [TestMethod]
-        public void DeepEquals_ListsOfDifferentSize_ReturnsFalse()
-        {
-            List<int> listA = new List<int> {1, 2, 3, 4, 5, 6};
-            List<int> listB = new List<int> {1, 2, 3, 5, 6};
-            Assert.IsFalse(listA.DeepEquals(listB), "DeepEquals should be false for lists of different length.");
-        }
-
-        [TestMethod]
-        public void DeepEquals_WithComparerIdenticalLists_ReturnsTrue()
-        {
-            List<string> list = new List<string> {"a", "b", "c", "d", "e"};
-            Assert.IsTrue(list.DeepEquals(list, StringComparer.OrdinalIgnoreCase),
-                          "DeepEquals should be true for identical lists.");
-        }
-
-        [TestMethod]
-        public void DeepEquals_WithComparerEquivilantLists_ReturnsTrue()
-        {
-            List<string> list1 = new List<string> {"a", "b", "C", "D", "e"};
-            List<string> list2 = new List<string> {"a", "B", "c", "d", "e"};
-            Assert.IsTrue(list1.DeepEquals(list2, StringComparer.OrdinalIgnoreCase),
-                          "DeepEquals should be true for list where all items are deemed equivilant by the comparer supplied.");
-        }
-
-        [TestMethod]
-        public void DeepEquals_WithComparerBothNull_ReturnsTrue()
-        {
-            List<string> list = null;
-            Assert.IsTrue(list.DeepEquals(null, StringComparer.OrdinalIgnoreCase),
-                          "DeepEquals should be true for identical lists, even if they are both null.");
-        }
-
-        [TestMethod]
-        public void DeepEquals_WithComparerOneNull_ReturnsFalse()
-        {
-            List<string> list = new List<string> {"a", "b", "c", "d", "e"};
-            Assert.IsFalse(list.DeepEquals(null, StringComparer.OrdinalIgnoreCase),
-                           "DeepEquals should be false if only one list is null.");
-            Assert.IsFalse(((List<string>) null).DeepEquals(list, StringComparer.OrdinalIgnoreCase),
-                           "DeepEquals should be false if only one list is null.");
-        }
-
-        [TestMethod]
-        public void DeepEquals_WithComparerListsOfSameSizeButOneDifferentValue_ReturnsFalse()
-        {
-            List<string> listA = new List<string> {"a", "b", "c", "d", "e"};
-            List<string> listB = new List<string> {"a", "b", "c", "z", "e"};
-            Assert.IsFalse(listA.DeepEquals(listB, StringComparer.OrdinalIgnoreCase),
-                           "DeepEquals should be false for lists of identical length but with different values.");
-        }
-
-        [TestMethod]
-        public void DeepEquals_WithComparerEquivilantListsWithDuplicatedValues_ReturnsTrue()
-        {
-            List<string> listA = new List<string> {"a", "b", "B", "d", "e"};
-            List<string> listB = new List<string> {"a", "B", "d", "B", "e"};
-            Assert.IsTrue(listA.DeepEquals(listB, StringComparer.OrdinalIgnoreCase),
-                          "DeepEquals should be true for lists whose contents contains duplicates, but the same number of each .");
-        }
-
-        [TestMethod]
-        public void DeepEquals_WithComparerListsWithVaryingNumberOfDuplicatedValues_ReturnsFalse()
-        {
-            List<string> listA = new List<string> {"a", "b", "d", "d", "e"};
-            List<string> listB = new List<string> {"a", "b", "b", "d", "e"};
-            Assert.IsFalse(listA.DeepEquals(listB, StringComparer.OrdinalIgnoreCase),
-                           "DeepEquals should be false for lists containing the same values, but with different amounts of each duplicated.");
-        }
-
-        [TestMethod]
-        public void DeepEquals_WithComparerListsOfDifferentSize_ReturnsFalse()
-        {
-            List<string> listA = new List<string> {"a", "b", "c", "d", "e"};
-            List<string> listB = new List<string> {"a", "b", "c", "d", "e", "f"};
-            Assert.IsFalse(listA.DeepEquals(listB, StringComparer.OrdinalIgnoreCase),
-                           "DeepEquals should be false for lists of different length.");
-        }
-
-        [TestMethod]
-        public void DeepEqualsSimple_IdenticalLists_ReturnsTrue()
-        {
-            List<int> list = new List<int> {1, 2, 3, 4, 5, 6};
-            Assert.IsTrue(list.DeepEqualsSimple(list), "DeepEqualsSimple should be true for identical lists.");
-        }
-
-        [TestMethod]
-        public void DeepEqualsSimple_BothNull_ReturnsTrue()
-        {
-            List<int> list = null;
-            Assert.IsTrue(list.DeepEqualsSimple(null),
-                          "DeepEqualsSimple should be true for identical lists, even if they are both null.");
-        }
-
-        [TestMethod]
-        public void DeepEqualsSimple_OneNull_ReturnsFalse()
-        {
-            List<int> list = new List<int> {1, 2, 3, 4, 5, 6};
-            Assert.IsFalse(list.DeepEqualsSimple(null), "DeepEqualsSimple should be false if only one list is null.");
-            Assert.IsFalse(((List<int>) null).DeepEqualsSimple(list),
-                           "DeepEqualsSimple should be false if only one list is null.");
-        }
-
-        [TestMethod]
-        public void DeepEqualsSimple_ListsIdenticalValuesInDifferentOrder_ReturnsTrue()
-        {
-            List<int> listA = new List<int> {1, 2, 3, 4, 5, 6};
-            List<int> listB = new List<int> {2, 3, 1, 6, 5, 4};
-            Assert.IsTrue(listA.DeepEqualsSimple(listB),
-                          "DeepEqualsSimple should be true for lists of identical content but with different orders.");
-        }
-
-        [TestMethod]
-        public void DeepEqualsSimple_ListsOfSameSizeButOneDifferentValue_ReturnsFalse()
-        {
-            List<int> listA = new List<int> {1, 2, 3, 4, 5, 6};
-            List<int> listB = new List<int> {1, 2, 3, 99, 5, 6};
-            Assert.IsFalse(listA.DeepEqualsSimple(listB),
-                           "DeepEqualsSimple should be false for lists of identical length but with different values.");
-        }
-
-        [TestMethod]
-        public void DeepEqualsSimple_ListsOfDifferentSize_ReturnsFalse()
-        {
-            List<int> listA = new List<int> {1, 2, 3, 4, 5, 6};
-            List<int> listB = new List<int> {1, 2, 3, 5, 6};
-            Assert.IsFalse(listA.DeepEqualsSimple(listB),
-                           "DeepEqualsSimple should be false for lists of different length.");
-        }
-
-        [TestMethod]
-        public void DeepEqualsSimple_WithComparerIdenticalLists_ReturnsTrue()
-        {
-            List<string> list = new List<string> {"a", "b", "c", "d", "e"};
-            Assert.IsTrue(list.DeepEqualsSimple(list, StringComparer.OrdinalIgnoreCase),
-                          "DeepEqualsSimple should be true for identical lists.");
-        }
-
-        [TestMethod]
-        public void DeepEqualsSimple_WithComparerEquivilantLists_ReturnsTrue()
-        {
-            List<string> list1 = new List<string> {"a", "b", "C", "D", "e"};
-            List<string> list2 = new List<string> {"a", "B", "c", "d", "e"};
-            Assert.IsTrue(list1.DeepEqualsSimple(list2, StringComparer.OrdinalIgnoreCase),
-                          "DeepEqualsSimple should be true for list where all items are deemed equivilant by the comparer supplied.");
-        }
-
-        [TestMethod]
-        public void DeepEqualsSimple_WithComparerBothNull_ReturnsTrue()
-        {
-            List<string> list = null;
-            Assert.IsTrue(list.DeepEqualsSimple(null, StringComparer.OrdinalIgnoreCase),
-                          "DeepEqualsSimple should be true for identical lists, even if they are both null.");
-        }
-
-        [TestMethod]
-        public void DeepEqualsSimple_WithComparerOneNull_ReturnsFalse()
-        {
-            List<string> list = new List<string> {"a", "b", "c", "d", "e"};
-            Assert.IsFalse(list.DeepEqualsSimple(null, StringComparer.OrdinalIgnoreCase),
-                           "DeepEqualsSimple should be false if only one list is null.");
-            Assert.IsFalse(((List<string>) null).DeepEqualsSimple(list, StringComparer.OrdinalIgnoreCase),
-                           "DeepEqualsSimple should be false if only one list is null.");
-        }
-
-        [TestMethod]
-        public void DeepEqualsSimple_WithComparerListsOfSameSizeButOneDifferentValue_ReturnsFalse()
-        {
-            List<string> listA = new List<string> {"a", "b", "c", "d", "e"};
-            List<string> listB = new List<string> {"a", "b", "c", "z", "e"};
-            Assert.IsFalse(listA.DeepEqualsSimple(listB, StringComparer.OrdinalIgnoreCase),
-                           "DeepEqualsSimple should be false for lists of identical length but with different values.");
-        }
-
-        [TestMethod]
-        public void DeepEqualsSimple_WithComparerListsOfDifferentSize_ReturnsFalse()
-        {
-            List<string> listA = new List<string> {"a", "b", "c", "d", "e"};
-            List<string> listB = new List<string> {"a", "b", "c", "d", "e", "f"};
-            Assert.IsFalse(listA.DeepEqualsSimple(listB, StringComparer.OrdinalIgnoreCase),
-                           "DeepEqualsSimple should be false for lists of different length.");
-        }
-
-        [TestMethod]
-        public void ToDictionary_EmptyNameValueCollection_GivesEmptyDict()
-        {
-            NameValueCollection nameValueCollection = new NameValueCollection();
-            Dictionary<string, string> dict = nameValueCollection.ToDictionary();
-            Assert.AreEqual(0, dict.Count,
-                            "Converting an empty nameValueCollection with ToDictionary should result in an empty dictionary");
-        }
-
-        [TestMethod]
-        public void ToDictionary_NameValueCollection_HasSameItemCount()
-        {
-            NameValueCollection nameValueCollection = new NameValueCollection();
-            int count = Random.Next(1, 20);
-            for (int i = 0; i < count; i++)
-            {
-                nameValueCollection.Set(String.Format("{1} {0}", i, Random.Next()),
-                                        Random.Next().ToString(CultureInfo.InvariantCulture));
-            }
-            Dictionary<string, string> dict = nameValueCollection.ToDictionary();
-            Assert.AreEqual(nameValueCollection.Count, dict.Count,
-                            "Converting a nameValueCollection with ToDictionary should preserve item count");
-        }
-
-        [TestMethod]
-        public void ToDictionary_NameValueCollection_ValuesMatch()
-        {
-            NameValueCollection nameValueCollection = new NameValueCollection();
-            int count = Random.Next(5, 10);
-            for (int i = 0; i < count; i++)
-            {
-                nameValueCollection.Set(String.Format("{1} {0}", i, Random.Next()),
-                                        Random.Next().ToString(CultureInfo.InvariantCulture));
-            }
-            Dictionary<string, string> dict = nameValueCollection.ToDictionary();
-            foreach (string key in nameValueCollection)
-            {
-                Assert.AreEqual(nameValueCollection.Get(key), dict[key],
-                                "After converting a nameValueCollection with ToDictionary, the values of each key should be preserved.");
-            }
-        }
-
-        [TestMethod]
-        public void ToDictionary_NameValueCollection_CaseInsensitiveKeys()
-        {
-            NameValueCollection nameValueCollection = new NameValueCollection();
-            // Add the values using mixed case and upper case keys even though NameValueCollections are case insensitive
-            nameValueCollection.Set("Keyname", Random.Next().ToString(CultureInfo.InvariantCulture));
-            nameValueCollection.Set("KEYNAME", Random.Next().ToString(CultureInfo.InvariantCulture));
-            Dictionary<string, string> dict = nameValueCollection.ToDictionary();
-            Assert.IsTrue(dict.ContainsKey("keyname"),
-                          "After converting a NameValueCollection with ToDictionary, the keys should be case insensitive.");
-            Assert.AreEqual(nameValueCollection.Get("keyname"), dict["keyname"],
-                            "After converting a nameValueCollection with ToDictionary, the keys should be case insensitive.");
-            Assert.IsTrue(dict.ContainsKey("Keyname"),
-                          "After converting a NameValueCollection with ToDictionary, the keys should be case insensitive.");
-            Assert.IsTrue(dict.ContainsKey("KEYNAME"),
-                          "After converting a NameValueCollection with ToDictionary, the keys should be case insensitive.");
-        }
-
-        [TestMethod]
-        public void XmlEscape_Object_ConvertsToString()
-        {
-            object obj = Random.Next();
-            Assert.AreEqual(obj.ToString(), obj.XmlEscape());
-        }
-
-        [TestMethod]
-        [ExpectedException(typeof (NullReferenceException))]
-        public void XmlEscape_NullObject_ThrowsNullReferenceException()
-        {
-            Assert.IsNull(((object) null).XmlEscape());
-        }
-
-        [TestMethod]
-        public void XmlEscape_NullString_ReturnsNull()
-        {
-            Assert.IsNull(((String) null).XmlEscape());
-        }
-
-        [TestMethod]
-        public void XmlEscape_EmptyString_ReturnsEmptyString()
-        {
-            Assert.AreEqual(String.Empty, String.Empty.XmlEscape());
-        }
-
-        [TestMethod]
-        public void XmlEscape_UnicodeString_OutputContainsValidXmlText()
-        {
-            String output = Random.RandomString().XmlEscape();
-            XmlDocument xml = new XmlDocument();
-            // The following line throws an exception if the output is not valid xml
-            xml.LoadXml(String.Format("<xml>{0}</xml>", output));
-        }
-
-        [TestMethod]
-        public void XmlEscape_AlphaNumericString_ReturnsStringUnchanged()
-        {
-            const String input = "ABCDEFGHIJKLMNOPQRSTUVWXYZabcdefghijklmnopqrstuvwxyz1234567890";
-            String output = input.XmlEscape();
-            Assert.AreEqual(input, output);
-        }
-
-        [TestMethod]
-        [ExpectedException(typeof (InvalidOperationException))]
-        public void GetEmbeddedXml_NullAssembly_ThrowsInvalidoperationException()
-        {
-            Assembly assembly = null;
-            // ReSharper disable ExpressionIsAlwaysNull
-            assembly.GetEmbeddedXml("filename");
-            // ReSharper restore ExpressionIsAlwaysNull
-        }
-
-        [TestMethod]
-        [ExpectedException(typeof (InvalidOperationException))]
-        public void GetEmbeddedXml_NullFilename_ThrowsInvalidoperationException()
-        {
-            Assembly assembly = Assembly.GetCallingAssembly();
-            assembly.GetEmbeddedXml(null);
-        }
-
-        [TestMethod]
-        [ExpectedException(typeof (InvalidOperationException))]
-        public void GetEmbeddedXml_WhitespaceFilename_ThrowsInvalidoperationException()
-        {
-            Assembly assembly = Assembly.GetCallingAssembly();
-            assembly.GetEmbeddedXml("       ");
-        }
-
-        [TestMethod]
-        [ExpectedException(typeof (InvalidOperationException))]
-        public void GetEmbeddedXml_FilenameNotMatchingAnyManifest_ThrowsInvalidoperationException()
-        {
-            Assembly assembly = Assembly.GetCallingAssembly();
-            assembly.GetEmbeddedXml("this filepath is assumed not to exist");
-        }
-
-        [TestMethod]
-        public void GetEpochTime_UnixEpoch_ReturnsZero()
-        {
-            DateTime dateTime = new DateTime(1970, 1, 1);
-            Assert.AreEqual(0, dateTime.GetEpochTime(), "Performing GetEpochTime on 1st Jan 1970 should return 0.");
-        }
-
-        [TestMethod]
-        public void GetEpochTime_UnixEpochPlusSomeHours_ReturnsNumberOfHoursMultipliedBy3600000()
-        {
-            int hours = Random.Next(1, 100);
-            DateTime dateTime = new DateTime(1970, 1, 1).AddHours(hours);
-            Assert.AreEqual(hours*3600000, dateTime.GetEpochTime(),
-                            "Performing GetEpochTime on (1st Jan 1970 + x hours) should return x*3600000.");
-        }
-
-        [TestMethod]
-        public void GetEpochTime_DateTimeWithLocalTimeOutsideDaylightSavingTime_ReturnsMillisecondsPastUnixEpoch()
-        {
-            long seconds;
-            DateTime dateTime;
-            do
-            {
-                seconds = Random.Next();
-                dateTime = DateTime.SpecifyKind(new DateTime(1970, 1, 1), DateTimeKind.Local).AddSeconds(seconds);
-            } while (dateTime.IsDaylightSavingTime());
-            Assert.AreEqual(seconds*1000, dateTime.GetEpochTime(),
-                            "Performing GetEpochTime outside of daylight saving time should return the number of milliseconds past the unix epoch.");
-        }
-
-        [TestMethod]
-        public void GetEpochTime_DateTimeWithLocalTimeInDaylightSavingTime_ReturnsMillisecondsPastUnixEpoch()
-        {
-            long seconds;
-            DateTime dateTime;
-            do
-            {
-                seconds = Random.Next();
-                dateTime = DateTime.SpecifyKind(new DateTime(1970, 1, 1), DateTimeKind.Local).AddSeconds(seconds);
-            } while (!dateTime.IsDaylightSavingTime());
-            Assert.AreEqual(seconds*1000, dateTime.GetEpochTime(),
-                            "Performing GetEpochTime in daylight saving time should return the number of milliseconds past the unix epoch.");
-        }
-
-        [TestMethod]
-        public void GetEpochTime_DateTimeWithUTC_ReturnsMillisecondsPastUnixEpoch()
-        {
-            long seconds = Random.Next();
-            DateTime dateTime = DateTime.SpecifyKind(new DateTime(1970, 1, 1), DateTimeKind.Utc).AddSeconds(seconds);
-            Assert.AreEqual(seconds*1000, dateTime.GetEpochTime(),
-                            "Performing GetEpochTime should return the number of milliseconds past the unix epoch.");
-        }
-
-        [TestMethod]
-        public void GetDateTime_ResultFromGetEpochTime_ReturnsOriginalDateTimeToWithinMillisecond()
-        {
-            DateTime dateTime = DateTime.Now.AddTicks(Random.Next()).AddSeconds(-Random.Next());
-<<<<<<< HEAD
-            Assert.AreEqual(0, (dateTime - Utilities.UtilityExtensions.GetDateTime(dateTime.GetEpochTime())).TotalMilliseconds,
-=======
-            Assert.AreEqual(0, (dateTime - Utilities.Extensions.GetDateTime(dateTime.GetEpochTime())).TotalMilliseconds,
->>>>>>> a81ec790
-                            1.0);
-        }
-
-        [TestMethod]
-        public void StripHTML_Tag_StripsTag()
-        {
-            const string testString = "Surrounding <htmltag> Text";
-            Assert.IsFalse(testString.StripHTML().Contains("htmltag"),
-                           "StripHTML should remove all HTML tags from '{0}'.", testString);
-        }
-
-        [TestMethod]
-        public void StripHTML_TagWithAttributes_StripsTag()
-        {
-            const string testString = "Surrounding <htmltag attribute=\"value\"> Text";
-            Assert.IsFalse(testString.StripHTML().Contains("htmltag"),
-                           "StripHTML should remove all HTML tags from '{0}'.", testString);
-        }
-
-        [TestMethod]
-        public void StripHTML_TagSplitAcrossTwoLines_StripsTag()
-        {
-            const string testString = "Surrounding <htmltag\n> Text";
-            Assert.IsFalse(testString.StripHTML().Contains("htmltag"),
-                           "StripHTML should remove all HTML tags from '{0}'.", testString);
-        }
-
-        [TestMethod]
-        public void StripHTML_TagsWithBracketsWithin_StripsEntireTag()
-        {
-            const string testString = "Surrounding <htmltag<>> Text";
-            Assert.IsFalse(testString.StripHTML().Contains("htmltag"),
-                           "StripHTML should remove all HTML tags from '{0}'.", testString);
-        }
-
-        [TestMethod]
-        public void StripHTML_EntityEncodedTags_TagsIgnored()
-        {
-            const string testString = "Surrounding &lt;htmltag&gt; Text";
-            Assert.IsTrue(testString.StripHTML().Contains("htmltag"),
-                          "StripHTML should not remove the entity encoded (and thus safe) tags from '{0}'.", testString);
-        }
-
-        [TestMethod]
-        public void ToRadians_ValuesInRangeZeroToThreeSixty__ConvertsFromDegreesToRadians()
-        {
-            double degrees = Random.NextDouble()*360;
-            Assert.AreEqual((degrees*Math.PI)/180, degrees.ToRadians(), 1e-10,
-                            "ToRadians should convert a value in degrees to the value in radians (i.e. multiply by pi/180)");
-        }
-
-        [TestMethod]
-        public void ToDegrees_ValuesInRangeZeroToTwoPi__ConvertsFromRadiansToDegrees()
-        {
-            double radians = Random.NextDouble()*Math.PI*2;
-            Assert.AreEqual((radians*180)/Math.PI, radians.ToDegrees(), 1e-10,
-                            "ToDegrees should convert a value in radians to the value in degrees (i.e. divide by pi/180)");
-        }
-
-        [ExpectedException(typeof (ArgumentNullException))]
-        [TestMethod]
-        public void SafeFormat_NullString_ThrowsArgumentNullException()
-        {
-            int a = Random.Next();
-            int b = Random.Next(0, 256);
-            const string formatString = null;
-            // This is a deliberate attempt to break things
-            // ReSharper disable AssignNullToNotNullAttribute
-            string result = formatString.SafeFormat(a, b);
-            // ReSharper restore AssignNullToNotNullAttribute
-        }
-
-        [TestMethod]
-        public void SafeFormat_CorrectFormatString_FormatsUsingGivenParameters()
-        {
-            int a = Random.Next();
-            int b = Random.Next(0, 256);
-            const string formatString = "Test string to format with two parameters: {1:X2} and {0}";
-            Assert.AreEqual(String.Format(formatString, a, b), formatString.SafeFormat(a, b),
-                            "SafeFormat should use the string as a format string and format using the parameters supplied as values.");
-        }
-
-        [TestMethod]
-        public void SafeFormat_CorrectFormatStringIncludingTabs_FormatsUsingGivenParametersPreservingTabs()
-        {
-            int a = Random.Next();
-            int b = Random.Next(0, 256);
-            const string formatString =
-                "Test string containing tabs\t to format with two parameters: \t {1:X2} and \t {0}";
-            Assert.AreEqual(String.Format(formatString, a, b), formatString.SafeFormat(a, b),
-                            "SafeFormat should use the string as a format string and format using the parameters supplied as values.");
-        }
-
-        [TestMethod]
-        public void SafeFormat_IncorrectFormatString_ReturnFormatString()
-        {
-            int a = Random.Next();
-            int b = Random.Next(0, 256);
-            const string formatString = "Test string to format with too many parameters: {3} {1:X2} and {0}";
-            Assert.AreEqual(formatString, formatString.SafeFormat(a, b),
-                            "SafeFormat should silently return the string if the string is not a valid format string for the parameters supplied.");
-        }
-
-        [TestMethod]
-        public void GetDateTime_StandardGuid_GivesSameResultAsCombGuidGetDateTime()
-        {
-            Guid standardGuid = Guid.NewGuid();
-            Assert.AreEqual(CombGuid.GetDateTime(standardGuid), standardGuid.GetDateTime());
-        }
-
-        [TestMethod]
-        public void GetDateTime_CombGuid_GivesSameResultAsCombGuidGetDateTime()
-        {
-            Guid combGuid = CombGuid.NewCombGuid();
-            Assert.AreEqual(CombGuid.GetDateTime(combGuid), combGuid.GetDateTime());
-        }
-
-        [TestMethod]
-        public void UnWrap_AfterPerformingWrap_ReturnsWrappedObject()
-        {
-            string wrappedObject = Random.RandomString(10);
-            IAsyncResult initial = new Mock<IAsyncResult>().Object;
-            IAsyncResult wrapped = initial.Wrap(wrappedObject);
-            string unwrappedObject = wrapped.Unwrap<string>();
-            Assert.AreEqual(wrappedObject, unwrappedObject);
-        }
-
-        [TestMethod]
-        public void UnWrap_AfterPerformingWrapThenUnwrapped_OriginalCanBeUnwrappedAgain()
-        {
-            string wrappedObject = Random.RandomString(10);
-            IAsyncResult initial = new Mock<IAsyncResult>().Object;
-            IAsyncResult wrapped = initial.Wrap(wrappedObject);
-            string unwrappedObject = wrapped.Unwrap<string>();
-            Assert.AreEqual(wrappedObject, wrapped.Unwrap<string>());
-        }
-
-        [TestMethod]
-        public void UnWrap_AfterPerformingWrapThenUnwrappedWithIAsyncResultOutputted_ReturnsWrappedObject()
-        {
-            string wrappedObject = Random.RandomString(10);
-            IAsyncResult initial = new Mock<IAsyncResult>().Object;
-            IAsyncResult wrapped = initial.Wrap(wrappedObject);
-            IAsyncResult unwrapped;
-            string unwrappedObject = wrapped.Unwrap<string>(out unwrapped);
-            Assert.AreEqual(wrappedObject, unwrappedObject);
-        }
-
-        [TestMethod]
-        public void UnWrap_AfterPerformingWrapThenUnwrappedWithIAsyncResultOutputted_OriginalCanBeUnwrappedAgain()
-        {
-            string wrappedObject = Random.RandomString(10);
-            IAsyncResult initial = new Mock<IAsyncResult>().Object;
-            IAsyncResult wrapped = initial.Wrap(wrappedObject);
-            IAsyncResult unwrapped;
-            string unwrappedObject = wrapped.Unwrap<string>(out unwrapped);
-            Assert.AreEqual(wrappedObject, wrapped.Unwrap<string>());
-        }
-
-        [ExpectedException(typeof (InvalidCastException))]
-        [TestMethod]
-        public void
-            UnWrap_AfterPerformingWrapThenUnwrappedWithIAsyncResultOutputtedThenUnwrappingOutput_ThrowsInvalidCastException
-            ()
-        {
-            string wrappedObject = Random.RandomString(10);
-            IAsyncResult initial = new Mock<IAsyncResult>().Object;
-            IAsyncResult wrapped = initial.Wrap(wrappedObject);
-            IAsyncResult unwrapped;
-            string unwrappedObject = wrapped.Unwrap<string>(out unwrapped);
-            unwrapped.Unwrap<string>();
-        }
-
-        [TestMethod]
-<<<<<<< HEAD
-=======
-        public void PreserveStackTrace_NullException()
-        {
-            // Ensure this doesn't error
-            ((Exception) null).PreserveStackTrace();
-        }
-
-        [TestMethod]
-        public void PreserveStackTrace_ExceptionLaterReThrown_StackTraceIsPreserved()
-        {
-            try
-            {
-                try
-                {
-                    throw new Exception("Exception to preserve the stack trace of");
-                }
-                catch (Exception exception)
-                {
-                    exception.PreserveStackTrace();
-                    throw;
-                }
-            }
-            catch (Exception exception)
-            {
-                Assert.AreEqual(2, exception.StackTrace.Split('\n').Count());
-            }
-        }
-
-        [TestMethod]
->>>>>>> a81ec790
-        public void Mod_PositiveInt_ReturnsModulus()
-        {
-            int number = Random.Next();
-            int mod = Random.Next(2, 100);
-            int result = number.Mod(mod);
-            Assert.AreEqual(number%mod, result, "Expected result is {0}%{1}", number, mod);
-        }
-
-        [TestMethod]
-        public void Mod_NegativeInt_ReturnsPositiveModulus()
-        {
-            int number = -Random.Next();
-            int mod = Random.Next(2, 100);
-            int result = number.Mod(mod);
-            Assert.AreEqual(((number%mod) + mod)%mod, result, "Expected result is {0}%{1}", number, mod);
-        }
-
-        [TestMethod]
-        public void Mod_PositiveIntWithExactMultiple_ReturnsZero()
-        {
-            int mod = Random.Next(2, 100);
-            int number = Random.Next(1, int.MaxValue/mod)*mod;
-            int result = number.Mod(mod);
-            Assert.AreEqual(0, result, "Expected result is {0}%{1}", number, mod);
-        }
-
-        [TestMethod]
-        public void Mod_NegativeIntWithExactMultiple_ReturnsZero()
-        {
-            int mod = Random.Next(2, 100);
-            int number = -Random.Next(1, int.MaxValue/mod)*mod;
-            int result = number.Mod(mod);
-            Assert.AreEqual(0, result, "Expected result is {0}%{1}", number, mod);
-        }
-
-        [TestMethod]
-        public void Mod_PositiveUInt_ReturnsModulus()
-        {
-            uint number = (uint) Random.Next();
-            uint mod = (uint) Random.Next(2, 100);
-            uint result = number.Mod(mod);
-            Assert.AreEqual(number%mod, result, "Expected result is {0}%{1}", number, mod);
-        }
-
-        [TestMethod]
-        public void Mod_PositiveLong_ReturnsModulus()
-        {
-            long number = Random.Next();
-            long mod = Random.Next(2, 100);
-            long result = number.Mod(mod);
-            Assert.AreEqual(number%mod, result, "Expected result is {0}%{1}", number, mod);
-        }
-
-        [TestMethod]
-        public void Mod_NegativeLong_ReturnsPositiveModulus()
-        {
-            long number = -Random.Next();
-            long mod = Random.Next(2, 100);
-            long result = number.Mod(mod);
-            Assert.AreEqual(((number%mod) + mod)%mod, result, "Expected result is {0}%{1}", number, mod);
-        }
-
-        [TestMethod]
-        public void Mod_PositiveULong_ReturnsModulus()
-        {
-            ulong number = (ulong) Random.Next();
-            ulong mod = (ulong) Random.Next(2, 100);
-            ulong result = number.Mod(mod);
-            Assert.AreEqual(number%mod, result, "Expected result is {0}%{1}", number, mod);
-        }
-
-        [TestMethod]
-        public void Mod_PositiveShort_ReturnsModulus()
-        {
-            short number = (short) Random.Next(0, short.MaxValue);
-            short mod = (short) Random.Next(2, 100);
-            long result = number.Mod(mod);
-            Assert.AreEqual(number%mod, result, "Expected result is {0}%{1}", number, mod);
-        }
-
-        [TestMethod]
-        public void Mod_NegativeShort_ReturnsPositiveModulus()
-        {
-            short number = (short) -Random.Next(0, short.MaxValue);
-            short mod = (short) Random.Next(2, 100);
-            short result = number.Mod(mod);
-            Assert.AreEqual(((number%mod) + mod)%mod, result, "Expected result is {0}%{1}", number, mod);
-        }
-
-        [TestMethod]
-        public void Mod_PositiveUShort_ReturnsModulus()
-        {
-            ushort number = (ushort) Random.Next(0, ushort.MaxValue);
-            ushort mod = (ushort) Random.Next(2, 100);
-            long result = number.Mod(mod);
-            Assert.AreEqual(number%mod, result, "Expected result is {0}%{1}", number, mod);
-        }
-
-        [TestMethod]
-        public void IsNull_ValueType_ReturnsFalse()
-        {
-            int value = Random.Next();
-            Assert.IsFalse(value.IsNull());
-        }
-
-        [TestMethod]
-        public void IsNull_NotNullNullableValueType_ReturnsFalse()
-        {
-            int? value = Random.Next();
-            Assert.IsFalse(value.IsNull());
-        }
-
-        [TestMethod]
-        public void IsNull_NullNullableValueType_ReturnsTrue()
-        {
-            int? value = null;
-            Assert.IsTrue(value.IsNull());
-        }
-
-        [TestMethod]
-        public void IsNull_Null_ReturnsTrue()
-        {
-            Assert.IsTrue(((object) null).IsNull());
-        }
-
-        [TestMethod]
-        public void IsNull_DBNull_ReturnsTrue()
-        {
-            Assert.IsTrue(DBNull.Value.IsNull());
-        }
-
-        [TestMethod]
-        public void IsNull_NullReference_ReturnsTrue()
-        {
-            MiscellaneousExtensionsTests reference = null;
-            Assert.IsTrue(reference.IsNull());
-        }
-
-        [TestMethod]
-        public void IsNull_ReferenceType_ReturnsFalse()
-        {
-            MiscellaneousExtensionsTests reference = new MiscellaneousExtensionsTests();
-            Assert.IsFalse(reference.IsNull());
-        }
-    }
+﻿#region © Copyright Web Applications (UK) Ltd, 2012.  All rights reserved.
+// Copyright (c) 2012, Web Applications UK Ltd
+// All rights reserved.
+// 
+// Redistribution and use in source and binary forms, with or without
+// modification, are permitted provided that the following conditions are met:
+//     * Redistributions of source code must retain the above copyright
+//       notice, this list of conditions and the following disclaimer.
+//     * Redistributions in binary form must reproduce the above copyright
+//       notice, this list of conditions and the following disclaimer in the
+//       documentation and/or other materials provided with the distribution.
+//     * Neither the name of Web Applications UK Ltd nor the
+//       names of its contributors may be used to endorse or promote products
+//       derived from this software without specific prior written permission.
+// 
+// THIS SOFTWARE IS PROVIDED BY THE COPYRIGHT HOLDERS AND CONTRIBUTORS "AS IS" AND
+// ANY EXPRESS OR IMPLIED WARRANTIES, INCLUDING, BUT NOT LIMITED TO, THE IMPLIED
+// WARRANTIES OF MERCHANTABILITY AND FITNESS FOR A PARTICULAR PURPOSE ARE
+// DISCLAIMED. IN NO EVENT SHALL WEB APPLICATIONS UK LTD BE LIABLE FOR ANY
+// DIRECT, INDIRECT, INCIDENTAL, SPECIAL, EXEMPLARY, OR CONSEQUENTIAL DAMAGES
+// (INCLUDING, BUT NOT LIMITED TO, PROCUREMENT OF SUBSTITUTE GOODS OR SERVICES;
+// LOSS OF USE, DATA, OR PROFITS; OR BUSINESS INTERRUPTION) HOWEVER CAUSED AND
+// ON ANY THEORY OF LIABILITY, WHETHER IN CONTRACT, STRICT LIABILITY, OR TORT
+// (INCLUDING NEGLIGENCE OR OTHERWISE) ARISING IN ANY WAY OUT OF THE USE OF THIS
+// SOFTWARE, EVEN IF ADVISED OF THE POSSIBILITY OF SUCH DAMAGE.
+#endregion
+
+using System;
+using System.Collections.Generic;
+using System.Collections.Specialized;
+using System.Globalization;
+using System.Linq;
+using System.Reflection;
+using System.Xml;
+using Microsoft.VisualStudio.TestTools.UnitTesting;
+using Moq;
+using WebApplications.Testing;
+
+namespace WebApplications.Utilities.Test.Extensions
+{
+    [TestClass]
+    public class MiscellaneousExtensionsTests : UtilitiesTestBase
+    {
+        [TestMethod]
+        public void EpochStart_Value_IsUnixEpoch()
+        {
+            Assert.AreEqual(new DateTime(1970, 1, 1), Utilities.Extensions.EpochStart,
+                            "The value of EpochStart should be the UNIX epoch: 1st Jan 1970.");
+        }
+
+        [TestMethod]
+        public void DefaultSplitCharacters_Value_AreAsGivenHere()
+        {
+            char[] expectedValue = new[] {' ', ',', '\t', '\r', '\n', '|'};
+            Assert.AreEqual(expectedValue.Length, Utilities.Extensions.DefaultSplitChars.Length,
+                            "The value of the DefaultSplitChars array should be space, comma, tab, carriage return, newline, and pipe.");
+            foreach (Char value in expectedValue)
+            {
+                Assert.IsTrue(Utilities.Extensions.DefaultSplitChars.Contains(value),
+                              String.Format("The character '{0}' should be included in the DefaultSplitChars array",
+                                            value));
+            }
+        }
+
+        [TestMethod]
+        public void ToOrdinal_Int_SameAsGetOrdinalWithValuePrepended()
+        {
+            int value = Random.Next();
+            Assert.AreEqual(String.Format("{0}{1}", value.ToString(), value.GetOrdinal()), value.ToOrdinal(),
+                            "The result of int.ToOrdinal should be the same as prepending the value to the result of int.GetOrdinal.");
+        }
+
+        [TestMethod]
+        public void GetOrdinal_ValueInTeens_OrdinalIsTh()
+        {
+            int hundreds = Random.Next(0, 1000);
+            int tens = 1;
+            int units = Random.Next(0, 10);
+            int value = hundreds*100 + tens*10 + units;
+            Assert.AreEqual("th", value.GetOrdinal(),
+                            "The ordinal of any number where the next to last digit is 1 (e.g. 3219 and 12) is 'th'.");
+        }
+
+        [TestMethod]
+        public void GetOrdinal_ValueEndsInOne_OrdinalIsSt()
+        {
+            int hundreds = Random.Next(0, 1000);
+            // rule out the case of tens=1
+            int tens;
+            do
+            {
+                tens = Random.Next(0, 10);
+            } while (tens == 1);
+            int units = 1;
+            int value = hundreds*100 + tens*10 + units;
+            Assert.AreEqual("st", value.GetOrdinal(), "The ordinal of any number ending in a 1 (e.g. 21) is 'st'.");
+        }
+
+        [TestMethod]
+        public void GetOrdinal_ValueEndsInTwo_OrdinalIsNd()
+        {
+            int hundreds = Random.Next(0, 1000);
+            // rule out the case of tens=1
+            int tens;
+            do
+            {
+                tens = Random.Next(0, 10);
+            } while (tens == 1);
+            int units = 2;
+            int value = hundreds*100 + tens*10 + units;
+            Assert.AreEqual("nd", value.GetOrdinal(), "The ordinal of any number ending in a 2 (e.g. 32) is 'nd'.");
+        }
+
+        [TestMethod]
+        public void GetOrdinal_ValueEndsInThree_OrdinalIsRd()
+        {
+            int hundreds = Random.Next(0, 1000);
+            // rule out the case of tens=1
+            int tens;
+            do
+            {
+                tens = Random.Next(0, 10);
+            } while (tens == 1);
+            int units = 3;
+            int value = hundreds*100 + tens*10 + units;
+            Assert.AreEqual("rd", value.GetOrdinal(), "The ordinal of any number ending in a 1 (e.g. 453) is 'rd'.");
+        }
+
+        [TestMethod]
+        public void GetOrdinal_ValueEndsInfourOrGreater_OrdinalIsth()
+        {
+            int hundreds = Random.Next(0, 1000);
+            // rule out the case of tens=1
+            int tens;
+            do
+            {
+                tens = Random.Next(0, 10);
+            } while (tens == 1);
+            int units = Random.Next(4, 10);
+            int value = hundreds*100 + tens*10 + units;
+            Assert.AreEqual("th", value.GetOrdinal(),
+                            "The ordinal of any number ending in a 4 or greater (e.g. 454 or 929) is 'th'.");
+        }
+
+        [TestMethod]
+        public void ToEnglish_Int_SameResultAsForDouble()
+        {
+            int value = Random.Next();
+            Assert.AreEqual(((double) value).ToEnglish(), value.ToEnglish(),
+                            "The result of int.ToEnglish should be the same as with double.ToEnglish.");
+        }
+
+        [TestMethod]
+        public void ToEnglish_Long_SameResultAsForDouble()
+        {
+            int value = Random.Next();
+            Assert.AreEqual(((double) value).ToEnglish(), value.ToEnglish(),
+                            "The result of long.ToEnglish should be the same as with double.ToEnglish.");
+        }
+
+        [TestMethod]
+        public void ToEnglish_NegativeNumber_PrefixedByNegative()
+        {
+            long value = -Random.Next();
+            Assert.IsTrue(value.ToEnglish().StartsWith("Negative "),
+                          "For values less than zero, the result of ToEnglish should begin with 'Negative '.");
+        }
+
+        [TestMethod]
+        public void ToEnglish_NegativeNumber_SameAsPositivePrefixedByWordNegative()
+        {
+            long value = Random.Next();
+            Assert.AreEqual(String.Format("Negative {0}", value.ToEnglish()), (-value).ToEnglish(),
+                            "The result of ToEnglish for a negative number should be the same as its positive equivilant plus a prefix of 'Negative '.");
+        }
+
+        [TestMethod]
+        public void ToEnglish_NegativeFloatingPointNumber_PrefixedByNegative()
+        {
+            double value = -Random.Next() + Random.NextDouble();
+            Assert.IsTrue(value.ToEnglish().StartsWith("Negative "),
+                          "For values less than zero, the result of ToEnglish should begin with 'Negative '.");
+        }
+
+        [TestMethod]
+        public void ToEnglish_NegativeFloatingPointNumber_SameAsPositivePrefixedByWordNegative()
+        {
+            double value = Random.Next() + Random.NextDouble();
+            Assert.AreEqual(String.Format("Negative {0}", value.ToEnglish()), (-value).ToEnglish(),
+                            "The result of ToEnglish for a negative number should be the same as its positive equivilant plus a prefix of 'Negative '.");
+        }
+
+        [TestMethod]
+        public void ToEnglish_Zero_GivesZero()
+        {
+            Assert.AreEqual("Zero", 0.ToEnglish(), "The result of ToEnglish for the number 0 should be 'Zero'.");
+        }
+
+        [TestMethod]
+        public void ToEnglish_FloatingPointZero_GivesZero()
+        {
+            Assert.AreEqual("Zero", 0.0.ToEnglish(), "The result of ToEnglish for the number 0 should be 'Zero'.");
+        }
+
+        [TestMethod]
+        public void ToEnglish_ValueBetweenOneAndTwoHundred_ProvidesWordAndAfterHundred()
+        {
+            int value = Random.Next(1, 100);
+            Assert.AreEqual(String.Format("One Hundred And {0}", value.ToEnglish()), (100 + value).ToEnglish(),
+                            "The result of ToEnglish for a number between 101 and 199 should start with 'One Hundred And'.");
+        }
+
+        [TestMethod]
+        public void ToEnglish_ExactlyOneHundred_DoesNotContainAndAfterHundred()
+        {
+            Assert.AreEqual("One Hundred", 100.ToEnglish(), "The result of ToEnglish for a 100 should be 'One Hundred'.");
+        }
+
+        [TestMethod]
+        public void ToEnglish_FractionalValue_ContainsPoint()
+        {
+            double value = Random.Next()*Math.Pow(10, -Random.Next(1, 10));
+            Assert.IsTrue(value.ToEnglish().Contains(" Point "),
+                          "Where values contain a fractional component, the result of ToEnglish should contain ' Point '.");
+        }
+
+        [Ignore] // TODO: finish this test
+        [TestMethod]
+        public void ToEnglish_FractionalValue_WordsAfterPointMatchesNumberOfDecimalPlaces()
+        {
+            int numPlaces = Random.Next(1, 20);
+            double value = Random.Next()*Math.Pow(10, -numPlaces);
+            Assert.AreEqual(numPlaces,
+                            value.ToEnglish().Split(new[] {" Point "}, StringSplitOptions.None)[1].Split(new[] {" "},
+                                                                                                         StringSplitOptions
+                                                                                                             .None).
+                                Length,
+                            "Where values contain a fractional component, the number of words after the word Point should be equal to the number of decimal places.");
+        }
+
+        [TestMethod]
+        public void EqualsByRuntimeType_BothInputsNull_ReturnsTrue()
+        {
+            Assert.IsTrue(((object) null).EqualsByRuntimeType(null),
+                          "Using EqualsByRuntimeType to compare two nulls should return true.");
+        }
+
+        [TestMethod]
+        public void EqualsByRuntimeType_FirstInputOnlyNull_ReturnsFalse()
+        {
+            Assert.IsFalse(((object) null).EqualsByRuntimeType(Random.Next()),
+                           "Using EqualsByRuntimeType to compare a null with anything not null should return false.");
+        }
+
+        [TestMethod]
+        public void EqualsByRuntimeType_SecondInputOnlyNull_ReturnsFalse()
+        {
+            Assert.IsFalse(Random.Next().EqualsByRuntimeType(null),
+                           "Using EqualsByRuntimeType to compare a null with anything not null should return false.");
+        }
+
+        [TestMethod]
+        public void EqualsByRuntimeType_InputsOfDifferentTypes_ReturnsFalse()
+        {
+            int value = Random.Next();
+            Assert.IsFalse(value.EqualsByRuntimeType((long) value),
+                           "Using EqualsByRuntimeType to compare values of different types should return false.");
+        }
+
+        [TestMethod]
+        public void EqualsByRuntimeType_InputsOfSameTypesButNotEqual_ReturnsFalse()
+        {
+            int value = Random.Next();
+            Assert.IsFalse(value.EqualsByRuntimeType(value - Random.Next(1, 20)),
+                           "Using EqualsByRuntimeType to compare different values of the same type should return false.");
+        }
+
+        [TestMethod]
+        public void EqualsByRuntimeType_InputsOfSameTypesAndEqual_ReturnsTrue()
+        {
+            int value = Random.Next();
+            Assert.IsTrue(value.EqualsByRuntimeType(value),
+                          "Using EqualsByRuntimeType to compare equal values of the same type should return true.");
+        }
+
+        [TestMethod]
+        public void DeepEquals_IdenticalLists_ReturnsTrue()
+        {
+            List<int> list = new List<int> {1, 2, 3, 4, 5, 6};
+            Assert.IsTrue(list.DeepEquals(list), "DeepEquals should be true for identical lists.");
+        }
+
+        [TestMethod]
+        public void DeepEquals_BothNull_ReturnsTrue()
+        {
+            List<int> list = null;
+            Assert.IsTrue(list.DeepEquals(null),
+                          "DeepEquals should be true for identical lists, even if they are both null.");
+        }
+
+        [TestMethod]
+        public void DeepEquals_OneNull_ReturnsFalse()
+        {
+            List<int> list = new List<int> {1, 2, 3, 4, 5, 6};
+            Assert.IsFalse(list.DeepEquals(null), "DeepEquals should be false if only one list is null.");
+            Assert.IsFalse(((List<int>) null).DeepEquals(list), "DeepEquals should be false if only one list is null.");
+        }
+
+        [TestMethod]
+        public void DeepEquals_ListsOfSameSizeButOneDifferentValue_ReturnsFalse()
+        {
+            List<int> listA = new List<int> {1, 2, 3, 4, 5, 6};
+            List<int> listB = new List<int> {1, 2, 3, 99, 5, 6};
+            Assert.IsFalse(listA.DeepEquals(listB),
+                           "DeepEquals should be false for lists of identical length but with different values.");
+        }
+
+        [TestMethod]
+        public void DeepEquals_EquivilantListsWithDuplicatedValues_ReturnsTrue()
+        {
+            List<int> listA = new List<int> {1, 2, 3, 4, 3, 6};
+            List<int> listB = new List<int> {1, 4, 3, 3, 2, 6};
+            Assert.IsTrue(listA.DeepEquals(listB),
+                          "DeepEquals should be true for lists whose contents contains duplicates, but the same number of each .");
+        }
+
+        [TestMethod]
+        public void DeepEquals_ListsWithVaryingNumberOfDuplicatedValues_ReturnsFalse()
+        {
+            List<int> listA = new List<int> {1, 2, 3, 3, 5, 6};
+            List<int> listB = new List<int> {1, 2, 3, 5, 5, 6};
+            Assert.IsFalse(listA.DeepEquals(listB),
+                           "DeepEquals should be false for lists containing the same values, but with different amounts of each duplicated.");
+        }
+
+        [TestMethod]
+        public void DeepEquals_ListsOfDifferentSize_ReturnsFalse()
+        {
+            List<int> listA = new List<int> {1, 2, 3, 4, 5, 6};
+            List<int> listB = new List<int> {1, 2, 3, 5, 6};
+            Assert.IsFalse(listA.DeepEquals(listB), "DeepEquals should be false for lists of different length.");
+        }
+
+        [TestMethod]
+        public void DeepEquals_WithComparerIdenticalLists_ReturnsTrue()
+        {
+            List<string> list = new List<string> {"a", "b", "c", "d", "e"};
+            Assert.IsTrue(list.DeepEquals(list, StringComparer.OrdinalIgnoreCase),
+                          "DeepEquals should be true for identical lists.");
+        }
+
+        [TestMethod]
+        public void DeepEquals_WithComparerEquivilantLists_ReturnsTrue()
+        {
+            List<string> list1 = new List<string> {"a", "b", "C", "D", "e"};
+            List<string> list2 = new List<string> {"a", "B", "c", "d", "e"};
+            Assert.IsTrue(list1.DeepEquals(list2, StringComparer.OrdinalIgnoreCase),
+                          "DeepEquals should be true for list where all items are deemed equivilant by the comparer supplied.");
+        }
+
+        [TestMethod]
+        public void DeepEquals_WithComparerBothNull_ReturnsTrue()
+        {
+            List<string> list = null;
+            Assert.IsTrue(list.DeepEquals(null, StringComparer.OrdinalIgnoreCase),
+                          "DeepEquals should be true for identical lists, even if they are both null.");
+        }
+
+        [TestMethod]
+        public void DeepEquals_WithComparerOneNull_ReturnsFalse()
+        {
+            List<string> list = new List<string> {"a", "b", "c", "d", "e"};
+            Assert.IsFalse(list.DeepEquals(null, StringComparer.OrdinalIgnoreCase),
+                           "DeepEquals should be false if only one list is null.");
+            Assert.IsFalse(((List<string>) null).DeepEquals(list, StringComparer.OrdinalIgnoreCase),
+                           "DeepEquals should be false if only one list is null.");
+        }
+
+        [TestMethod]
+        public void DeepEquals_WithComparerListsOfSameSizeButOneDifferentValue_ReturnsFalse()
+        {
+            List<string> listA = new List<string> {"a", "b", "c", "d", "e"};
+            List<string> listB = new List<string> {"a", "b", "c", "z", "e"};
+            Assert.IsFalse(listA.DeepEquals(listB, StringComparer.OrdinalIgnoreCase),
+                           "DeepEquals should be false for lists of identical length but with different values.");
+        }
+
+        [TestMethod]
+        public void DeepEquals_WithComparerEquivilantListsWithDuplicatedValues_ReturnsTrue()
+        {
+            List<string> listA = new List<string> {"a", "b", "B", "d", "e"};
+            List<string> listB = new List<string> {"a", "B", "d", "B", "e"};
+            Assert.IsTrue(listA.DeepEquals(listB, StringComparer.OrdinalIgnoreCase),
+                          "DeepEquals should be true for lists whose contents contains duplicates, but the same number of each .");
+        }
+
+        [TestMethod]
+        public void DeepEquals_WithComparerListsWithVaryingNumberOfDuplicatedValues_ReturnsFalse()
+        {
+            List<string> listA = new List<string> {"a", "b", "d", "d", "e"};
+            List<string> listB = new List<string> {"a", "b", "b", "d", "e"};
+            Assert.IsFalse(listA.DeepEquals(listB, StringComparer.OrdinalIgnoreCase),
+                           "DeepEquals should be false for lists containing the same values, but with different amounts of each duplicated.");
+        }
+
+        [TestMethod]
+        public void DeepEquals_WithComparerListsOfDifferentSize_ReturnsFalse()
+        {
+            List<string> listA = new List<string> {"a", "b", "c", "d", "e"};
+            List<string> listB = new List<string> {"a", "b", "c", "d", "e", "f"};
+            Assert.IsFalse(listA.DeepEquals(listB, StringComparer.OrdinalIgnoreCase),
+                           "DeepEquals should be false for lists of different length.");
+        }
+
+        [TestMethod]
+        public void DeepEqualsSimple_IdenticalLists_ReturnsTrue()
+        {
+            List<int> list = new List<int> {1, 2, 3, 4, 5, 6};
+            Assert.IsTrue(list.DeepEqualsSimple(list), "DeepEqualsSimple should be true for identical lists.");
+        }
+
+        [TestMethod]
+        public void DeepEqualsSimple_BothNull_ReturnsTrue()
+        {
+            List<int> list = null;
+            Assert.IsTrue(list.DeepEqualsSimple(null),
+                          "DeepEqualsSimple should be true for identical lists, even if they are both null.");
+        }
+
+        [TestMethod]
+        public void DeepEqualsSimple_OneNull_ReturnsFalse()
+        {
+            List<int> list = new List<int> {1, 2, 3, 4, 5, 6};
+            Assert.IsFalse(list.DeepEqualsSimple(null), "DeepEqualsSimple should be false if only one list is null.");
+            Assert.IsFalse(((List<int>) null).DeepEqualsSimple(list),
+                           "DeepEqualsSimple should be false if only one list is null.");
+        }
+
+        [TestMethod]
+        public void DeepEqualsSimple_ListsIdenticalValuesInDifferentOrder_ReturnsTrue()
+        {
+            List<int> listA = new List<int> {1, 2, 3, 4, 5, 6};
+            List<int> listB = new List<int> {2, 3, 1, 6, 5, 4};
+            Assert.IsTrue(listA.DeepEqualsSimple(listB),
+                          "DeepEqualsSimple should be true for lists of identical content but with different orders.");
+        }
+
+        [TestMethod]
+        public void DeepEqualsSimple_ListsOfSameSizeButOneDifferentValue_ReturnsFalse()
+        {
+            List<int> listA = new List<int> {1, 2, 3, 4, 5, 6};
+            List<int> listB = new List<int> {1, 2, 3, 99, 5, 6};
+            Assert.IsFalse(listA.DeepEqualsSimple(listB),
+                           "DeepEqualsSimple should be false for lists of identical length but with different values.");
+        }
+
+        [TestMethod]
+        public void DeepEqualsSimple_ListsOfDifferentSize_ReturnsFalse()
+        {
+            List<int> listA = new List<int> {1, 2, 3, 4, 5, 6};
+            List<int> listB = new List<int> {1, 2, 3, 5, 6};
+            Assert.IsFalse(listA.DeepEqualsSimple(listB),
+                           "DeepEqualsSimple should be false for lists of different length.");
+        }
+
+        [TestMethod]
+        public void DeepEqualsSimple_WithComparerIdenticalLists_ReturnsTrue()
+        {
+            List<string> list = new List<string> {"a", "b", "c", "d", "e"};
+            Assert.IsTrue(list.DeepEqualsSimple(list, StringComparer.OrdinalIgnoreCase),
+                          "DeepEqualsSimple should be true for identical lists.");
+        }
+
+        [TestMethod]
+        public void DeepEqualsSimple_WithComparerEquivilantLists_ReturnsTrue()
+        {
+            List<string> list1 = new List<string> {"a", "b", "C", "D", "e"};
+            List<string> list2 = new List<string> {"a", "B", "c", "d", "e"};
+            Assert.IsTrue(list1.DeepEqualsSimple(list2, StringComparer.OrdinalIgnoreCase),
+                          "DeepEqualsSimple should be true for list where all items are deemed equivilant by the comparer supplied.");
+        }
+
+        [TestMethod]
+        public void DeepEqualsSimple_WithComparerBothNull_ReturnsTrue()
+        {
+            List<string> list = null;
+            Assert.IsTrue(list.DeepEqualsSimple(null, StringComparer.OrdinalIgnoreCase),
+                          "DeepEqualsSimple should be true for identical lists, even if they are both null.");
+        }
+
+        [TestMethod]
+        public void DeepEqualsSimple_WithComparerOneNull_ReturnsFalse()
+        {
+            List<string> list = new List<string> {"a", "b", "c", "d", "e"};
+            Assert.IsFalse(list.DeepEqualsSimple(null, StringComparer.OrdinalIgnoreCase),
+                           "DeepEqualsSimple should be false if only one list is null.");
+            Assert.IsFalse(((List<string>) null).DeepEqualsSimple(list, StringComparer.OrdinalIgnoreCase),
+                           "DeepEqualsSimple should be false if only one list is null.");
+        }
+
+        [TestMethod]
+        public void DeepEqualsSimple_WithComparerListsOfSameSizeButOneDifferentValue_ReturnsFalse()
+        {
+            List<string> listA = new List<string> {"a", "b", "c", "d", "e"};
+            List<string> listB = new List<string> {"a", "b", "c", "z", "e"};
+            Assert.IsFalse(listA.DeepEqualsSimple(listB, StringComparer.OrdinalIgnoreCase),
+                           "DeepEqualsSimple should be false for lists of identical length but with different values.");
+        }
+
+        [TestMethod]
+        public void DeepEqualsSimple_WithComparerListsOfDifferentSize_ReturnsFalse()
+        {
+            List<string> listA = new List<string> {"a", "b", "c", "d", "e"};
+            List<string> listB = new List<string> {"a", "b", "c", "d", "e", "f"};
+            Assert.IsFalse(listA.DeepEqualsSimple(listB, StringComparer.OrdinalIgnoreCase),
+                           "DeepEqualsSimple should be false for lists of different length.");
+        }
+
+        [TestMethod]
+        public void ToDictionary_EmptyNameValueCollection_GivesEmptyDict()
+        {
+            NameValueCollection nameValueCollection = new NameValueCollection();
+            Dictionary<string, string> dict = nameValueCollection.ToDictionary();
+            Assert.AreEqual(0, dict.Count,
+                            "Converting an empty nameValueCollection with ToDictionary should result in an empty dictionary");
+        }
+
+        [TestMethod]
+        public void ToDictionary_NameValueCollection_HasSameItemCount()
+        {
+            NameValueCollection nameValueCollection = new NameValueCollection();
+            int count = Random.Next(1, 20);
+            for (int i = 0; i < count; i++)
+            {
+                nameValueCollection.Set(String.Format("{1} {0}", i, Random.Next()),
+                                        Random.Next().ToString(CultureInfo.InvariantCulture));
+            }
+            Dictionary<string, string> dict = nameValueCollection.ToDictionary();
+            Assert.AreEqual(nameValueCollection.Count, dict.Count,
+                            "Converting a nameValueCollection with ToDictionary should preserve item count");
+        }
+
+        [TestMethod]
+        public void ToDictionary_NameValueCollection_ValuesMatch()
+        {
+            NameValueCollection nameValueCollection = new NameValueCollection();
+            int count = Random.Next(5, 10);
+            for (int i = 0; i < count; i++)
+            {
+                nameValueCollection.Set(String.Format("{1} {0}", i, Random.Next()),
+                                        Random.Next().ToString(CultureInfo.InvariantCulture));
+            }
+            Dictionary<string, string> dict = nameValueCollection.ToDictionary();
+            foreach (string key in nameValueCollection)
+            {
+                Assert.AreEqual(nameValueCollection.Get(key), dict[key],
+                                "After converting a nameValueCollection with ToDictionary, the values of each key should be preserved.");
+            }
+        }
+
+        [TestMethod]
+        public void ToDictionary_NameValueCollection_CaseInsensitiveKeys()
+        {
+            NameValueCollection nameValueCollection = new NameValueCollection();
+            // Add the values using mixed case and upper case keys even though NameValueCollections are case insensitive
+            nameValueCollection.Set("Keyname", Random.Next().ToString(CultureInfo.InvariantCulture));
+            nameValueCollection.Set("KEYNAME", Random.Next().ToString(CultureInfo.InvariantCulture));
+            Dictionary<string, string> dict = nameValueCollection.ToDictionary();
+            Assert.IsTrue(dict.ContainsKey("keyname"),
+                          "After converting a NameValueCollection with ToDictionary, the keys should be case insensitive.");
+            Assert.AreEqual(nameValueCollection.Get("keyname"), dict["keyname"],
+                            "After converting a nameValueCollection with ToDictionary, the keys should be case insensitive.");
+            Assert.IsTrue(dict.ContainsKey("Keyname"),
+                          "After converting a NameValueCollection with ToDictionary, the keys should be case insensitive.");
+            Assert.IsTrue(dict.ContainsKey("KEYNAME"),
+                          "After converting a NameValueCollection with ToDictionary, the keys should be case insensitive.");
+        }
+
+        [TestMethod]
+        public void XmlEscape_Object_ConvertsToString()
+        {
+            object obj = Random.Next();
+            Assert.AreEqual(obj.ToString(), obj.XmlEscape());
+        }
+
+        [TestMethod]
+        [ExpectedException(typeof (NullReferenceException))]
+        public void XmlEscape_NullObject_ThrowsNullReferenceException()
+        {
+            Assert.IsNull(((object) null).XmlEscape());
+        }
+
+        [TestMethod]
+        public void XmlEscape_NullString_ReturnsNull()
+        {
+            Assert.IsNull(((String) null).XmlEscape());
+        }
+
+        [TestMethod]
+        public void XmlEscape_EmptyString_ReturnsEmptyString()
+        {
+            Assert.AreEqual(String.Empty, String.Empty.XmlEscape());
+        }
+
+        [TestMethod]
+        public void XmlEscape_UnicodeString_OutputContainsValidXmlText()
+        {
+            String output = Random.RandomString().XmlEscape();
+            XmlDocument xml = new XmlDocument();
+            // The following line throws an exception if the output is not valid xml
+            xml.LoadXml(String.Format("<xml>{0}</xml>", output));
+        }
+
+        [TestMethod]
+        public void XmlEscape_AlphaNumericString_ReturnsStringUnchanged()
+        {
+            const String input = "ABCDEFGHIJKLMNOPQRSTUVWXYZabcdefghijklmnopqrstuvwxyz1234567890";
+            String output = input.XmlEscape();
+            Assert.AreEqual(input, output);
+        }
+
+        [TestMethod]
+        [ExpectedException(typeof (InvalidOperationException))]
+        public void GetEmbeddedXml_NullAssembly_ThrowsInvalidoperationException()
+        {
+            Assembly assembly = null;
+            // ReSharper disable ExpressionIsAlwaysNull
+            assembly.GetEmbeddedXml("filename");
+            // ReSharper restore ExpressionIsAlwaysNull
+        }
+
+        [TestMethod]
+        [ExpectedException(typeof (InvalidOperationException))]
+        public void GetEmbeddedXml_NullFilename_ThrowsInvalidoperationException()
+        {
+            Assembly assembly = Assembly.GetCallingAssembly();
+            assembly.GetEmbeddedXml(null);
+        }
+
+        [TestMethod]
+        [ExpectedException(typeof (InvalidOperationException))]
+        public void GetEmbeddedXml_WhitespaceFilename_ThrowsInvalidoperationException()
+        {
+            Assembly assembly = Assembly.GetCallingAssembly();
+            assembly.GetEmbeddedXml("       ");
+        }
+
+        [TestMethod]
+        [ExpectedException(typeof (InvalidOperationException))]
+        public void GetEmbeddedXml_FilenameNotMatchingAnyManifest_ThrowsInvalidoperationException()
+        {
+            Assembly assembly = Assembly.GetCallingAssembly();
+            assembly.GetEmbeddedXml("this filepath is assumed not to exist");
+        }
+
+        [TestMethod]
+        public void GetEpochTime_UnixEpoch_ReturnsZero()
+        {
+            DateTime dateTime = new DateTime(1970, 1, 1);
+            Assert.AreEqual(0, dateTime.GetEpochTime(), "Performing GetEpochTime on 1st Jan 1970 should return 0.");
+        }
+
+        [TestMethod]
+        public void GetEpochTime_UnixEpochPlusSomeHours_ReturnsNumberOfHoursMultipliedBy3600000()
+        {
+            int hours = Random.Next(1, 100);
+            DateTime dateTime = new DateTime(1970, 1, 1).AddHours(hours);
+            Assert.AreEqual(hours*3600000, dateTime.GetEpochTime(),
+                            "Performing GetEpochTime on (1st Jan 1970 + x hours) should return x*3600000.");
+        }
+
+        [TestMethod]
+        public void GetEpochTime_DateTimeWithLocalTimeOutsideDaylightSavingTime_ReturnsMillisecondsPastUnixEpoch()
+        {
+            long seconds;
+            DateTime dateTime;
+            do
+            {
+                seconds = Random.Next();
+                dateTime = DateTime.SpecifyKind(new DateTime(1970, 1, 1), DateTimeKind.Local).AddSeconds(seconds);
+            } while (dateTime.IsDaylightSavingTime());
+            Assert.AreEqual(seconds*1000, dateTime.GetEpochTime(),
+                            "Performing GetEpochTime outside of daylight saving time should return the number of milliseconds past the unix epoch.");
+        }
+
+        [TestMethod]
+        public void GetEpochTime_DateTimeWithLocalTimeInDaylightSavingTime_ReturnsMillisecondsPastUnixEpoch()
+        {
+            long seconds;
+            DateTime dateTime;
+            do
+            {
+                seconds = Random.Next();
+                dateTime = DateTime.SpecifyKind(new DateTime(1970, 1, 1), DateTimeKind.Local).AddSeconds(seconds);
+            } while (!dateTime.IsDaylightSavingTime());
+            Assert.AreEqual(seconds*1000, dateTime.GetEpochTime(),
+                            "Performing GetEpochTime in daylight saving time should return the number of milliseconds past the unix epoch.");
+        }
+
+        [TestMethod]
+        public void GetEpochTime_DateTimeWithUTC_ReturnsMillisecondsPastUnixEpoch()
+        {
+            long seconds = Random.Next();
+            DateTime dateTime = DateTime.SpecifyKind(new DateTime(1970, 1, 1), DateTimeKind.Utc).AddSeconds(seconds);
+            Assert.AreEqual(seconds*1000, dateTime.GetEpochTime(),
+                            "Performing GetEpochTime should return the number of milliseconds past the unix epoch.");
+        }
+
+        [TestMethod]
+        public void GetDateTime_ResultFromGetEpochTime_ReturnsOriginalDateTimeToWithinMillisecond()
+        {
+            DateTime dateTime = DateTime.Now.AddTicks(Random.Next()).AddSeconds(-Random.Next());
+            Assert.AreEqual(0, (dateTime - Utilities.Extensions.GetDateTime(dateTime.GetEpochTime())).TotalMilliseconds,
+                            1.0);
+        }
+
+        [TestMethod]
+        public void StripHTML_Tag_StripsTag()
+        {
+            const string testString = "Surrounding <htmltag> Text";
+            Assert.IsFalse(testString.StripHTML().Contains("htmltag"),
+                           "StripHTML should remove all HTML tags from '{0}'.", testString);
+        }
+
+        [TestMethod]
+        public void StripHTML_TagWithAttributes_StripsTag()
+        {
+            const string testString = "Surrounding <htmltag attribute=\"value\"> Text";
+            Assert.IsFalse(testString.StripHTML().Contains("htmltag"),
+                           "StripHTML should remove all HTML tags from '{0}'.", testString);
+        }
+
+        [TestMethod]
+        public void StripHTML_TagSplitAcrossTwoLines_StripsTag()
+        {
+            const string testString = "Surrounding <htmltag\n> Text";
+            Assert.IsFalse(testString.StripHTML().Contains("htmltag"),
+                           "StripHTML should remove all HTML tags from '{0}'.", testString);
+        }
+
+        [TestMethod]
+        public void StripHTML_TagsWithBracketsWithin_StripsEntireTag()
+        {
+            const string testString = "Surrounding <htmltag<>> Text";
+            Assert.IsFalse(testString.StripHTML().Contains("htmltag"),
+                           "StripHTML should remove all HTML tags from '{0}'.", testString);
+        }
+
+        [TestMethod]
+        public void StripHTML_EntityEncodedTags_TagsIgnored()
+        {
+            const string testString = "Surrounding &lt;htmltag&gt; Text";
+            Assert.IsTrue(testString.StripHTML().Contains("htmltag"),
+                          "StripHTML should not remove the entity encoded (and thus safe) tags from '{0}'.", testString);
+        }
+
+        [TestMethod]
+        public void ToRadians_ValuesInRangeZeroToThreeSixty__ConvertsFromDegreesToRadians()
+        {
+            double degrees = Random.NextDouble()*360;
+            Assert.AreEqual((degrees*Math.PI)/180, degrees.ToRadians(), 1e-10,
+                            "ToRadians should convert a value in degrees to the value in radians (i.e. multiply by pi/180)");
+        }
+
+        [TestMethod]
+        public void ToDegrees_ValuesInRangeZeroToTwoPi__ConvertsFromRadiansToDegrees()
+        {
+            double radians = Random.NextDouble()*Math.PI*2;
+            Assert.AreEqual((radians*180)/Math.PI, radians.ToDegrees(), 1e-10,
+                            "ToDegrees should convert a value in radians to the value in degrees (i.e. divide by pi/180)");
+        }
+
+        [ExpectedException(typeof (ArgumentNullException))]
+        [TestMethod]
+        public void SafeFormat_NullString_ThrowsArgumentNullException()
+        {
+            int a = Random.Next();
+            int b = Random.Next(0, 256);
+            const string formatString = null;
+            // This is a deliberate attempt to break things
+            // ReSharper disable AssignNullToNotNullAttribute
+            string result = formatString.SafeFormat(a, b);
+            // ReSharper restore AssignNullToNotNullAttribute
+        }
+
+        [TestMethod]
+        public void SafeFormat_CorrectFormatString_FormatsUsingGivenParameters()
+        {
+            int a = Random.Next();
+            int b = Random.Next(0, 256);
+            const string formatString = "Test string to format with two parameters: {1:X2} and {0}";
+            Assert.AreEqual(String.Format(formatString, a, b), formatString.SafeFormat(a, b),
+                            "SafeFormat should use the string as a format string and format using the parameters supplied as values.");
+        }
+
+        [TestMethod]
+        public void SafeFormat_CorrectFormatStringIncludingTabs_FormatsUsingGivenParametersPreservingTabs()
+        {
+            int a = Random.Next();
+            int b = Random.Next(0, 256);
+            const string formatString =
+                "Test string containing tabs\t to format with two parameters: \t {1:X2} and \t {0}";
+            Assert.AreEqual(String.Format(formatString, a, b), formatString.SafeFormat(a, b),
+                            "SafeFormat should use the string as a format string and format using the parameters supplied as values.");
+        }
+
+        [TestMethod]
+        public void SafeFormat_IncorrectFormatString_ReturnFormatString()
+        {
+            int a = Random.Next();
+            int b = Random.Next(0, 256);
+            const string formatString = "Test string to format with too many parameters: {3} {1:X2} and {0}";
+            Assert.AreEqual(formatString, formatString.SafeFormat(a, b),
+                            "SafeFormat should silently return the string if the string is not a valid format string for the parameters supplied.");
+        }
+
+        [TestMethod]
+        public void GetDateTime_StandardGuid_GivesSameResultAsCombGuidGetDateTime()
+        {
+            Guid standardGuid = Guid.NewGuid();
+            Assert.AreEqual(CombGuid.GetDateTime(standardGuid), standardGuid.GetDateTime());
+        }
+
+        [TestMethod]
+        public void GetDateTime_CombGuid_GivesSameResultAsCombGuidGetDateTime()
+        {
+            Guid combGuid = CombGuid.NewCombGuid();
+            Assert.AreEqual(CombGuid.GetDateTime(combGuid), combGuid.GetDateTime());
+        }
+
+        [TestMethod]
+        public void UnWrap_AfterPerformingWrap_ReturnsWrappedObject()
+        {
+            string wrappedObject = Random.RandomString(10);
+            IAsyncResult initial = new Mock<IAsyncResult>().Object;
+            IAsyncResult wrapped = initial.Wrap(wrappedObject);
+            string unwrappedObject = wrapped.Unwrap<string>();
+            Assert.AreEqual(wrappedObject, unwrappedObject);
+        }
+
+        [TestMethod]
+        public void UnWrap_AfterPerformingWrapThenUnwrapped_OriginalCanBeUnwrappedAgain()
+        {
+            string wrappedObject = Random.RandomString(10);
+            IAsyncResult initial = new Mock<IAsyncResult>().Object;
+            IAsyncResult wrapped = initial.Wrap(wrappedObject);
+            string unwrappedObject = wrapped.Unwrap<string>();
+            Assert.AreEqual(wrappedObject, wrapped.Unwrap<string>());
+        }
+
+        [TestMethod]
+        public void UnWrap_AfterPerformingWrapThenUnwrappedWithIAsyncResultOutputted_ReturnsWrappedObject()
+        {
+            string wrappedObject = Random.RandomString(10);
+            IAsyncResult initial = new Mock<IAsyncResult>().Object;
+            IAsyncResult wrapped = initial.Wrap(wrappedObject);
+            IAsyncResult unwrapped;
+            string unwrappedObject = wrapped.Unwrap<string>(out unwrapped);
+            Assert.AreEqual(wrappedObject, unwrappedObject);
+        }
+
+        [TestMethod]
+        public void UnWrap_AfterPerformingWrapThenUnwrappedWithIAsyncResultOutputted_OriginalCanBeUnwrappedAgain()
+        {
+            string wrappedObject = Random.RandomString(10);
+            IAsyncResult initial = new Mock<IAsyncResult>().Object;
+            IAsyncResult wrapped = initial.Wrap(wrappedObject);
+            IAsyncResult unwrapped;
+            string unwrappedObject = wrapped.Unwrap<string>(out unwrapped);
+            Assert.AreEqual(wrappedObject, wrapped.Unwrap<string>());
+        }
+
+        [ExpectedException(typeof (InvalidCastException))]
+        [TestMethod]
+        public void
+            UnWrap_AfterPerformingWrapThenUnwrappedWithIAsyncResultOutputtedThenUnwrappingOutput_ThrowsInvalidCastException
+            ()
+        {
+            string wrappedObject = Random.RandomString(10);
+            IAsyncResult initial = new Mock<IAsyncResult>().Object;
+            IAsyncResult wrapped = initial.Wrap(wrappedObject);
+            IAsyncResult unwrapped;
+            string unwrappedObject = wrapped.Unwrap<string>(out unwrapped);
+            unwrapped.Unwrap<string>();
+        }
+
+        [TestMethod]
+        public void PreserveStackTrace_NullException()
+        {
+            // Ensure this doesn't error
+            ((Exception) null).PreserveStackTrace();
+        }
+
+        [TestMethod]
+        public void PreserveStackTrace_ExceptionLaterReThrown_StackTraceIsPreserved()
+        {
+            try
+            {
+                try
+                {
+                    throw new Exception("Exception to preserve the stack trace of");
+                }
+                catch (Exception exception)
+                {
+                    exception.PreserveStackTrace();
+                    throw;
+                }
+            }
+            catch (Exception exception)
+            {
+                Assert.AreEqual(2, exception.StackTrace.Split('\n').Count());
+            }
+        }
+
+        [TestMethod]
+        public void Mod_PositiveInt_ReturnsModulus()
+        {
+            int number = Random.Next();
+            int mod = Random.Next(2, 100);
+            int result = number.Mod(mod);
+            Assert.AreEqual(number%mod, result, "Expected result is {0}%{1}", number, mod);
+        }
+
+        [TestMethod]
+        public void Mod_NegativeInt_ReturnsPositiveModulus()
+        {
+            int number = -Random.Next();
+            int mod = Random.Next(2, 100);
+            int result = number.Mod(mod);
+            Assert.AreEqual(((number%mod) + mod)%mod, result, "Expected result is {0}%{1}", number, mod);
+        }
+
+        [TestMethod]
+        public void Mod_PositiveIntWithExactMultiple_ReturnsZero()
+        {
+            int mod = Random.Next(2, 100);
+            int number = Random.Next(1, int.MaxValue/mod)*mod;
+            int result = number.Mod(mod);
+            Assert.AreEqual(0, result, "Expected result is {0}%{1}", number, mod);
+        }
+
+        [TestMethod]
+        public void Mod_NegativeIntWithExactMultiple_ReturnsZero()
+        {
+            int mod = Random.Next(2, 100);
+            int number = -Random.Next(1, int.MaxValue/mod)*mod;
+            int result = number.Mod(mod);
+            Assert.AreEqual(0, result, "Expected result is {0}%{1}", number, mod);
+        }
+
+        [TestMethod]
+        public void Mod_PositiveUInt_ReturnsModulus()
+        {
+            uint number = (uint) Random.Next();
+            uint mod = (uint) Random.Next(2, 100);
+            uint result = number.Mod(mod);
+            Assert.AreEqual(number%mod, result, "Expected result is {0}%{1}", number, mod);
+        }
+
+        [TestMethod]
+        public void Mod_PositiveLong_ReturnsModulus()
+        {
+            long number = Random.Next();
+            long mod = Random.Next(2, 100);
+            long result = number.Mod(mod);
+            Assert.AreEqual(number%mod, result, "Expected result is {0}%{1}", number, mod);
+        }
+
+        [TestMethod]
+        public void Mod_NegativeLong_ReturnsPositiveModulus()
+        {
+            long number = -Random.Next();
+            long mod = Random.Next(2, 100);
+            long result = number.Mod(mod);
+            Assert.AreEqual(((number%mod) + mod)%mod, result, "Expected result is {0}%{1}", number, mod);
+        }
+
+        [TestMethod]
+        public void Mod_PositiveULong_ReturnsModulus()
+        {
+            ulong number = (ulong) Random.Next();
+            ulong mod = (ulong) Random.Next(2, 100);
+            ulong result = number.Mod(mod);
+            Assert.AreEqual(number%mod, result, "Expected result is {0}%{1}", number, mod);
+        }
+
+        [TestMethod]
+        public void Mod_PositiveShort_ReturnsModulus()
+        {
+            short number = (short) Random.Next(0, short.MaxValue);
+            short mod = (short) Random.Next(2, 100);
+            long result = number.Mod(mod);
+            Assert.AreEqual(number%mod, result, "Expected result is {0}%{1}", number, mod);
+        }
+
+        [TestMethod]
+        public void Mod_NegativeShort_ReturnsPositiveModulus()
+        {
+            short number = (short) -Random.Next(0, short.MaxValue);
+            short mod = (short) Random.Next(2, 100);
+            short result = number.Mod(mod);
+            Assert.AreEqual(((number%mod) + mod)%mod, result, "Expected result is {0}%{1}", number, mod);
+        }
+
+        [TestMethod]
+        public void Mod_PositiveUShort_ReturnsModulus()
+        {
+            ushort number = (ushort) Random.Next(0, ushort.MaxValue);
+            ushort mod = (ushort) Random.Next(2, 100);
+            long result = number.Mod(mod);
+            Assert.AreEqual(number%mod, result, "Expected result is {0}%{1}", number, mod);
+        }
+
+        [TestMethod]
+        public void IsNull_ValueType_ReturnsFalse()
+        {
+            int value = Random.Next();
+            Assert.IsFalse(value.IsNull());
+        }
+
+        [TestMethod]
+        public void IsNull_NotNullNullableValueType_ReturnsFalse()
+        {
+            int? value = Random.Next();
+            Assert.IsFalse(value.IsNull());
+        }
+
+        [TestMethod]
+        public void IsNull_NullNullableValueType_ReturnsTrue()
+        {
+            int? value = null;
+            Assert.IsTrue(value.IsNull());
+        }
+
+        [TestMethod]
+        public void IsNull_Null_ReturnsTrue()
+        {
+            Assert.IsTrue(((object) null).IsNull());
+        }
+
+        [TestMethod]
+        public void IsNull_DBNull_ReturnsTrue()
+        {
+            Assert.IsTrue(DBNull.Value.IsNull());
+        }
+
+        [TestMethod]
+        public void IsNull_NullReference_ReturnsTrue()
+        {
+            MiscellaneousExtensionsTests reference = null;
+            Assert.IsTrue(reference.IsNull());
+        }
+
+        [TestMethod]
+        public void IsNull_ReferenceType_ReturnsFalse()
+        {
+            MiscellaneousExtensionsTests reference = new MiscellaneousExtensionsTests();
+            Assert.IsFalse(reference.IsNull());
+        }
+    }
 }