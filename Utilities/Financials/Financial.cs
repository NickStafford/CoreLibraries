﻿#region © Copyright Web Applications (UK) Ltd, 2012.  All rights reserved.
// Copyright (c) 2012, Web Applications UK Ltd
// All rights reserved.
// 
// Redistribution and use in source and binary forms, with or without
// modification, are permitted provided that the following conditions are met:
//     * Redistributions of source code must retain the above copyright
//       notice, this list of conditions and the following disclaimer.
//     * Redistributions in binary form must reproduce the above copyright
//       notice, this list of conditions and the following disclaimer in the
//       documentation and/or other materials provided with the distribution.
//     * Neither the name of Web Applications UK Ltd nor the
//       names of its contributors may be used to endorse or promote products
//       derived from this software without specific prior written permission.
// 
// THIS SOFTWARE IS PROVIDED BY THE COPYRIGHT HOLDERS AND CONTRIBUTORS "AS IS" AND
// ANY EXPRESS OR IMPLIED WARRANTIES, INCLUDING, BUT NOT LIMITED TO, THE IMPLIED
// WARRANTIES OF MERCHANTABILITY AND FITNESS FOR A PARTICULAR PURPOSE ARE
// DISCLAIMED. IN NO EVENT SHALL WEB APPLICATIONS UK LTD BE LIABLE FOR ANY
// DIRECT, INDIRECT, INCIDENTAL, SPECIAL, EXEMPLARY, OR CONSEQUENTIAL DAMAGES
// (INCLUDING, BUT NOT LIMITED TO, PROCUREMENT OF SUBSTITUTE GOODS OR SERVICES;
// LOSS OF USE, DATA, OR PROFITS; OR BUSINESS INTERRUPTION) HOWEVER CAUSED AND
// ON ANY THEORY OF LIABILITY, WHETHER IN CONTRACT, STRICT LIABILITY, OR TORT
// (INCLUDING NEGLIGENCE OR OTHERWISE) ARISING IN ANY WAY OUT OF THE USE OF THIS
// SOFTWARE, EVEN IF ADVISED OF THE POSSIBILITY OF SUCH DAMAGE.
#endregion

using System;
using System.Collections.Generic;
using System.Diagnostics.Contracts;
using System.Globalization;
using System.Linq;
using JetBrains.Annotations;

namespace WebApplications.Utilities.Financials
{
    /// <summary>
    /// Represents a financial value and currency binding.
    /// </summary>
    public class Financial : IEquatable<Financial>, IFormattable
    {
        /// <summary>
        /// Initializes a new instance of the <see cref="Financial"/> class.
        /// </summary>
        /// <param name="currency">The currency.</param>
<<<<<<< HEAD
        /// <param name="amount"> </param>
=======
        /// <param name="amount">The amount.</param>
>>>>>>> a81ec790
        public Financial([NotNull] CurrencyInfo currency, decimal amount)
        {
            Contract.Requires(currency != null, "Parameter 'currency' can not be null");

            Currency = currency;
            Amount = amount;
        }

        /// <summary>
        /// Gets or sets the currency.
        /// </summary>
        [NotNull]
        [UsedImplicitly]
        public CurrencyInfo Currency { get; private set; }

        /// <summary>
        /// Gets or sets the amount.
        /// </summary>
        [UsedImplicitly]
        public decimal Amount { get; private set; }

        #region IEquatable<Financial> Members
        /// <summary>
        /// Indicates whether the current object is equal to another object of the same type.
        /// </summary>
        /// <param name="other">An object to compare with this object.</param>
        /// <returns>
<<<<<<< HEAD
        /// true if the current object is equal to the other parameter; otherwise, false.
=======
        /// <see langword="true"/> if the current object is equal to the other parameter; otherwise, <see langword="false"/>.
>>>>>>> a81ec790
        /// </returns>
        public bool Equals(Financial other)
        {
            return other != null && Currency == other.Currency && Amount == other.Amount;
        }
        #endregion

        #region IFormattable Members
        /// <summary>
        /// Returns a <see cref="System.String"/> that represents this instance.
        /// </summary>
        /// <param name="format">The format style: "I" for the value followed by the ISO currency code, "C" for a culture specific currency format.</param>
        /// <param name="provider">The format provider.</param>
        /// <returns>
        /// A <see cref="System.String"/> that represents this instance.
        /// </returns>
<<<<<<< HEAD
=======
        /// <exception cref="FormatException">The format string is not supported.</exception>
>>>>>>> a81ec790
        public string ToString(string format, IFormatProvider provider)
        {
            if (String.IsNullOrEmpty(format)) format = "I";
            switch (format.ToUpperInvariant())
            {
                case "I":
                    return String.Format(provider, "{0} {1}", Amount, Currency.Code);
                case "C":
                    CultureInfo culture;
                    try
                    {
<<<<<<< HEAD
=======
                        // Ensure that the format provider passed in contains culture information 
>>>>>>> a81ec790
                        culture = (CultureInfo) provider;
                    }
                    catch (InvalidCastException)
                    {
                        culture = CultureInfo.CurrentUICulture;
                    }
<<<<<<< HEAD
=======

                    if (culture == null) culture = CultureInfo.CurrentUICulture;

>>>>>>> a81ec790
                    return FormatCurrency(culture);
                default:
                    throw new FormatException(String.Format("The {0} format string is not supported.", format));
            }
        }
        #endregion

        /// <summary>
        /// Exchanges the specified currency.
        /// </summary>
        /// <param name="currency">The currency.</param>
        /// <param name="exchangeRate">The exchange rate.</param>
        /// <param name="inputCharge">The input charge.</param>
        /// <param name="outputCharge">The output charge.</param>
        /// <returns>A <see cref="Financial"/> with the exchange rate and charges applied.</returns>
        public Financial Exchange([NotNull] CurrencyInfo currency, decimal exchangeRate = decimal.One,
                                  decimal inputCharge = decimal.Zero, decimal outputCharge = decimal.Zero)
        {
            if (Currency == currency)
                return this;

            decimal amount = Amount;
            amount += inputCharge;
            amount *= exchangeRate;
            amount += outputCharge;

            return new Financial(currency, amount);
        }

        /// <summary>
        /// Sums the amounts specified financials.
        /// </summary>
        /// <param name="financials">The financials.</param>
        /// <returns><see cref="Financial"/> object with an amount of the specified financials summed.</returns>
        public static Financial Sum([NotNull] IEnumerable<Financial> financials)
        {
            Financial[] financialsArray = financials.ToArray();

            if (!financialsArray.Any())
                throw new InvalidOperationException(Resources.Financial_Sum_EmptyEnumeration);

            decimal summedAmounts = financialsArray.Sum(f => f.Amount);
            return new Financial(financialsArray.First().Currency, summedAmounts);
        }

        /// <summary>
        /// Averages the specified financials.
        /// </summary>
        /// <param name="financials">The financials.</param>
        /// <returns><see cref="Financial"/> object with an amount of the specified financials averaged.</returns>
        public static Financial Average(IEnumerable<Financial> financials)
        {
            Financial[] financialsArray = financials.ToArray();

            if (!financialsArray.Any())
                throw new InvalidOperationException(Resources.Financial_Sum_EmptyEnumeration);

            decimal averageAmount = financialsArray.Average(f => f.Amount);
            return new Financial(financialsArray.First().Currency, averageAmount);
        }

        /// <summary>
        /// Implements the operator +.
        /// </summary>
        /// <param name="a">A.</param>
        /// <param name="b">The b.</param>
        /// <returns>
        /// The result of the operator.
        /// </returns>
        [NotNull]
        [UsedImplicitly]
        public static Financial operator +([NotNull] Financial a, [NotNull] Financial b)
        {
            ValidateCurrenciesMatch(a.Currency, b.Currency, "Addition");
            return new Financial(a.Currency, a.Amount + b.Amount);
        }

        /// <summary>
        /// Implements the operator +.
        /// </summary>
        /// <param name="financial">The financial.</param>
        /// <param name="amount">The amount.</param>
        /// <returns>
        /// The result of the operator.
        /// </returns>
        [NotNull]
        [UsedImplicitly]
        public static Financial operator +([NotNull] Financial financial, decimal amount)
        {
            return new Financial(financial.Currency, financial.Amount + amount);
        }

        /// <summary>
        /// Implements the operator -.
        /// </summary>
        /// <param name="a">A.</param>
        /// <param name="b">The b.</param>
        /// <returns>
        /// The result of the operator.
        /// </returns>
        [NotNull]
        [UsedImplicitly]
        public static Financial operator -([NotNull] Financial a, [NotNull] Financial b)
        {
            ValidateCurrenciesMatch(a.Currency, b.Currency, "Subtraction");
            return new Financial(a.Currency, a.Amount - b.Amount);
        }

        /// <summary>
        /// Implements the operator -.
        /// </summary>
        /// <param name="financial">The financial.</param>
        /// <param name="amount">The amount.</param>
        /// <returns>
        /// The result of the operator.
        /// </returns>
        [NotNull]
        [UsedImplicitly]
        public static Financial operator -([NotNull] Financial financial, decimal amount)
        {
            return new Financial(financial.Currency, financial.Amount - amount);
        }

        /// <summary>
        /// Implements the operator &lt;.
        /// </summary>
        /// <param name="a">A.</param>
        /// <param name="b">The b.</param>
        /// <returns>
        /// The result of the operator.
        /// </returns>
        [UsedImplicitly]
        public static bool operator <([NotNull] Financial a, [NotNull] Financial b)
        {
            ValidateCurrenciesMatch(a.Currency, b.Currency, "less than");
            return a.Amount < b.Amount;
        }

        /// <summary>
        /// Implements the operator &gt;.
        /// </summary>
        /// <param name="a">A.</param>
        /// <param name="b">The b.</param>
        /// <returns>
        /// The result of the operator.
        /// </returns>
        [UsedImplicitly]
        public static bool operator >([NotNull] Financial a, [NotNull] Financial b)
        {
            ValidateCurrenciesMatch(a.Currency, b.Currency, "more than");
            return a.Amount > b.Amount;
        }

        /// <summary>
        /// Implements the operator &lt;=.
        /// </summary>
        /// <param name="a">A.</param>
        /// <param name="b">The b.</param>
        /// <returns>
        /// The result of the operator.
        /// </returns>
        [UsedImplicitly]
        public static bool operator <=([NotNull] Financial a, [NotNull] Financial b)
        {
            ValidateCurrenciesMatch(a.Currency, b.Currency, "less than or equal to");
            return a.Amount <= b.Amount;
        }

        /// <summary>
        /// Implements the operator &gt;=.
        /// </summary>
        /// <param name="a">A.</param>
        /// <param name="b">The b.</param>
        /// <returns>
        /// The result of the operator.
        /// </returns>
        [UsedImplicitly]
        public static bool operator >=([NotNull] Financial a, [NotNull] Financial b)
        {
            ValidateCurrenciesMatch(a.Currency, b.Currency, "more than or equal to");
            return a.Amount >= b.Amount;
        }

        /// <summary>
        /// Implements the operator ==.
        /// </summary>
        /// <param name="a">A.</param>
        /// <param name="b">The b.</param>
        /// <returns>
        /// The result of the operator.
        /// </returns>
        public static bool operator ==(Financial a, Financial b)
        {
            if (ReferenceEquals(a, b)) return true;
            if (ReferenceEquals(a, null) || ReferenceEquals(b, null)) return false;
            return Equals(a.Amount, b.Amount) &&
                   Equals(a.Currency, b.Currency);
        }

        /// <summary>
        /// Implements the operator !=.
        /// </summary>
        /// <param name="a">A.</param>
        /// <param name="b">The b.</param>
        /// <returns>
        /// The result of the operator.
        /// </returns>
        public static bool operator !=(Financial a, Financial b)
        {
            return !(a == b);
        }

        /// <summary>
        /// Implements the operator *.
        /// </summary>
        /// <param name="a">A.</param>
        /// <param name="b">The b.</param>
        /// <returns>
        /// The result of the operator.
        /// </returns>
        [UsedImplicitly]
        public static Financial operator *([NotNull] Financial a, [NotNull] Financial b)
        {
            return new Financial(a.Currency, a.Amount*b.Amount);
        }

        /// <summary>
        /// Determines whether the specified <see cref="System.Object"/> is equal to this instance.
        /// </summary>
        /// <param name="obj">The <see cref="System.Object"/> to compare with this instance.</param>
        /// <returns>
        ///   <c>true</c> if the specified <see cref="System.Object"/> is equal to this instance; otherwise, <c>false</c>.
        /// </returns>
        public override bool Equals(object obj)
        {
            if (ReferenceEquals(this, obj)) return true;
            Financial financial = obj as Financial;
            if (ReferenceEquals(null, obj)) return false;
            return Equals(financial);
        }

        /// <summary>
        /// Returns a hash code for this instance.
        /// </summary>
        /// <returns>
        /// A hash code for this instance, suitable for use in hashing algorithms and data structures like a hash table. 
        /// </returns>
        public override int GetHashCode()
        {
            unchecked
            {
                return (Currency.GetHashCode()*397) ^ Amount.GetHashCode();
            }
        }

        /// <summary>
        /// Returns a <see cref="System.String"/> that represents this instance.
        /// </summary>
        /// <returns>
        /// A <see cref="System.String"/> that represents this instance.
        /// </returns>
        public override string ToString()
        {
            return FormatCurrency(CultureInfo.CurrentUICulture);
        }

        /// <summary>
        /// Returns a <see cref="System.String"/> that represents this instance.
        /// </summary>
        /// <param name="format">The format style: "I" for the value followed by the ISO currency code, "C" for a culture specific currency format.</param>
        /// <returns>
        /// A <see cref="System.String"/> that represents this instance.
        /// </returns>
        public string ToString(string format)
        {
            return ToString(format, CultureInfo.CurrentUICulture);
        }

        /// <summary>
        /// Formats the currency.
        /// </summary>
        /// <param name="culture">The culture.</param>
        /// <returns>
        /// A <see cref="System.String"/> that represents this instance.
        /// </returns>
        private string FormatCurrency(CultureInfo culture)
        {
            if (!Currency.Cultures.Contains(culture))
            {
                List<CultureInfo> matchingCultures =
                    Currency.Cultures.Where(c => c.TwoLetterISOLanguageName == culture.TwoLetterISOLanguageName).ToList();
                if (matchingCultures.Count > 0)
                    culture = matchingCultures.First();
                else if (Currency.Cultures.Any())
                    culture = Currency.Cultures.First();
            }
            return String.Format(culture, "{0:C}", Amount);
        }

        /// <summary>
        /// Validates the currencies match.
        /// </summary>
        /// <param name="a">A.</param>
        /// <param name="b">The b.</param>
        /// <param name="operation">The operation.</param>
        private static void ValidateCurrenciesMatch(CurrencyInfo a, CurrencyInfo b, string operation)
        {
            if (a != b)
                throw new InvalidOperationException(
                    string.Format(
                        Resources.Financial_Currencies_Do_Not_Match,
                        a,
                        b,
                        operation));
        }
    }
}<|MERGE_RESOLUTION|>--- conflicted
+++ resolved
@@ -1,446 +1,429 @@
-﻿#region © Copyright Web Applications (UK) Ltd, 2012.  All rights reserved.
-// Copyright (c) 2012, Web Applications UK Ltd
-// All rights reserved.
-// 
-// Redistribution and use in source and binary forms, with or without
-// modification, are permitted provided that the following conditions are met:
-//     * Redistributions of source code must retain the above copyright
-//       notice, this list of conditions and the following disclaimer.
-//     * Redistributions in binary form must reproduce the above copyright
-//       notice, this list of conditions and the following disclaimer in the
-//       documentation and/or other materials provided with the distribution.
-//     * Neither the name of Web Applications UK Ltd nor the
-//       names of its contributors may be used to endorse or promote products
-//       derived from this software without specific prior written permission.
-// 
-// THIS SOFTWARE IS PROVIDED BY THE COPYRIGHT HOLDERS AND CONTRIBUTORS "AS IS" AND
-// ANY EXPRESS OR IMPLIED WARRANTIES, INCLUDING, BUT NOT LIMITED TO, THE IMPLIED
-// WARRANTIES OF MERCHANTABILITY AND FITNESS FOR A PARTICULAR PURPOSE ARE
-// DISCLAIMED. IN NO EVENT SHALL WEB APPLICATIONS UK LTD BE LIABLE FOR ANY
-// DIRECT, INDIRECT, INCIDENTAL, SPECIAL, EXEMPLARY, OR CONSEQUENTIAL DAMAGES
-// (INCLUDING, BUT NOT LIMITED TO, PROCUREMENT OF SUBSTITUTE GOODS OR SERVICES;
-// LOSS OF USE, DATA, OR PROFITS; OR BUSINESS INTERRUPTION) HOWEVER CAUSED AND
-// ON ANY THEORY OF LIABILITY, WHETHER IN CONTRACT, STRICT LIABILITY, OR TORT
-// (INCLUDING NEGLIGENCE OR OTHERWISE) ARISING IN ANY WAY OUT OF THE USE OF THIS
-// SOFTWARE, EVEN IF ADVISED OF THE POSSIBILITY OF SUCH DAMAGE.
-#endregion
-
-using System;
-using System.Collections.Generic;
-using System.Diagnostics.Contracts;
-using System.Globalization;
-using System.Linq;
-using JetBrains.Annotations;
-
-namespace WebApplications.Utilities.Financials
-{
-    /// <summary>
-    /// Represents a financial value and currency binding.
-    /// </summary>
-    public class Financial : IEquatable<Financial>, IFormattable
-    {
-        /// <summary>
-        /// Initializes a new instance of the <see cref="Financial"/> class.
-        /// </summary>
-        /// <param name="currency">The currency.</param>
-<<<<<<< HEAD
-        /// <param name="amount"> </param>
-=======
-        /// <param name="amount">The amount.</param>
->>>>>>> a81ec790
-        public Financial([NotNull] CurrencyInfo currency, decimal amount)
-        {
-            Contract.Requires(currency != null, "Parameter 'currency' can not be null");
-
-            Currency = currency;
-            Amount = amount;
-        }
-
-        /// <summary>
-        /// Gets or sets the currency.
-        /// </summary>
-        [NotNull]
-        [UsedImplicitly]
-        public CurrencyInfo Currency { get; private set; }
-
-        /// <summary>
-        /// Gets or sets the amount.
-        /// </summary>
-        [UsedImplicitly]
-        public decimal Amount { get; private set; }
-
-        #region IEquatable<Financial> Members
-        /// <summary>
-        /// Indicates whether the current object is equal to another object of the same type.
-        /// </summary>
-        /// <param name="other">An object to compare with this object.</param>
-        /// <returns>
-<<<<<<< HEAD
-        /// true if the current object is equal to the other parameter; otherwise, false.
-=======
-        /// <see langword="true"/> if the current object is equal to the other parameter; otherwise, <see langword="false"/>.
->>>>>>> a81ec790
-        /// </returns>
-        public bool Equals(Financial other)
-        {
-            return other != null && Currency == other.Currency && Amount == other.Amount;
-        }
-        #endregion
-
-        #region IFormattable Members
-        /// <summary>
-        /// Returns a <see cref="System.String"/> that represents this instance.
-        /// </summary>
-        /// <param name="format">The format style: "I" for the value followed by the ISO currency code, "C" for a culture specific currency format.</param>
-        /// <param name="provider">The format provider.</param>
-        /// <returns>
-        /// A <see cref="System.String"/> that represents this instance.
-        /// </returns>
-<<<<<<< HEAD
-=======
-        /// <exception cref="FormatException">The format string is not supported.</exception>
->>>>>>> a81ec790
-        public string ToString(string format, IFormatProvider provider)
-        {
-            if (String.IsNullOrEmpty(format)) format = "I";
-            switch (format.ToUpperInvariant())
-            {
-                case "I":
-                    return String.Format(provider, "{0} {1}", Amount, Currency.Code);
-                case "C":
-                    CultureInfo culture;
-                    try
-                    {
-<<<<<<< HEAD
-=======
-                        // Ensure that the format provider passed in contains culture information 
->>>>>>> a81ec790
-                        culture = (CultureInfo) provider;
-                    }
-                    catch (InvalidCastException)
-                    {
-                        culture = CultureInfo.CurrentUICulture;
-                    }
-<<<<<<< HEAD
-=======
-
-                    if (culture == null) culture = CultureInfo.CurrentUICulture;
-
->>>>>>> a81ec790
-                    return FormatCurrency(culture);
-                default:
-                    throw new FormatException(String.Format("The {0} format string is not supported.", format));
-            }
-        }
-        #endregion
-
-        /// <summary>
-        /// Exchanges the specified currency.
-        /// </summary>
-        /// <param name="currency">The currency.</param>
-        /// <param name="exchangeRate">The exchange rate.</param>
-        /// <param name="inputCharge">The input charge.</param>
-        /// <param name="outputCharge">The output charge.</param>
-        /// <returns>A <see cref="Financial"/> with the exchange rate and charges applied.</returns>
-        public Financial Exchange([NotNull] CurrencyInfo currency, decimal exchangeRate = decimal.One,
-                                  decimal inputCharge = decimal.Zero, decimal outputCharge = decimal.Zero)
-        {
-            if (Currency == currency)
-                return this;
-
-            decimal amount = Amount;
-            amount += inputCharge;
-            amount *= exchangeRate;
-            amount += outputCharge;
-
-            return new Financial(currency, amount);
-        }
-
-        /// <summary>
-        /// Sums the amounts specified financials.
-        /// </summary>
-        /// <param name="financials">The financials.</param>
-        /// <returns><see cref="Financial"/> object with an amount of the specified financials summed.</returns>
-        public static Financial Sum([NotNull] IEnumerable<Financial> financials)
-        {
-            Financial[] financialsArray = financials.ToArray();
-
-            if (!financialsArray.Any())
-                throw new InvalidOperationException(Resources.Financial_Sum_EmptyEnumeration);
-
-            decimal summedAmounts = financialsArray.Sum(f => f.Amount);
-            return new Financial(financialsArray.First().Currency, summedAmounts);
-        }
-
-        /// <summary>
-        /// Averages the specified financials.
-        /// </summary>
-        /// <param name="financials">The financials.</param>
-        /// <returns><see cref="Financial"/> object with an amount of the specified financials averaged.</returns>
-        public static Financial Average(IEnumerable<Financial> financials)
-        {
-            Financial[] financialsArray = financials.ToArray();
-
-            if (!financialsArray.Any())
-                throw new InvalidOperationException(Resources.Financial_Sum_EmptyEnumeration);
-
-            decimal averageAmount = financialsArray.Average(f => f.Amount);
-            return new Financial(financialsArray.First().Currency, averageAmount);
-        }
-
-        /// <summary>
-        /// Implements the operator +.
-        /// </summary>
-        /// <param name="a">A.</param>
-        /// <param name="b">The b.</param>
-        /// <returns>
-        /// The result of the operator.
-        /// </returns>
-        [NotNull]
-        [UsedImplicitly]
-        public static Financial operator +([NotNull] Financial a, [NotNull] Financial b)
-        {
-            ValidateCurrenciesMatch(a.Currency, b.Currency, "Addition");
-            return new Financial(a.Currency, a.Amount + b.Amount);
-        }
-
-        /// <summary>
-        /// Implements the operator +.
-        /// </summary>
-        /// <param name="financial">The financial.</param>
-        /// <param name="amount">The amount.</param>
-        /// <returns>
-        /// The result of the operator.
-        /// </returns>
-        [NotNull]
-        [UsedImplicitly]
-        public static Financial operator +([NotNull] Financial financial, decimal amount)
-        {
-            return new Financial(financial.Currency, financial.Amount + amount);
-        }
-
-        /// <summary>
-        /// Implements the operator -.
-        /// </summary>
-        /// <param name="a">A.</param>
-        /// <param name="b">The b.</param>
-        /// <returns>
-        /// The result of the operator.
-        /// </returns>
-        [NotNull]
-        [UsedImplicitly]
-        public static Financial operator -([NotNull] Financial a, [NotNull] Financial b)
-        {
-            ValidateCurrenciesMatch(a.Currency, b.Currency, "Subtraction");
-            return new Financial(a.Currency, a.Amount - b.Amount);
-        }
-
-        /// <summary>
-        /// Implements the operator -.
-        /// </summary>
-        /// <param name="financial">The financial.</param>
-        /// <param name="amount">The amount.</param>
-        /// <returns>
-        /// The result of the operator.
-        /// </returns>
-        [NotNull]
-        [UsedImplicitly]
-        public static Financial operator -([NotNull] Financial financial, decimal amount)
-        {
-            return new Financial(financial.Currency, financial.Amount - amount);
-        }
-
-        /// <summary>
-        /// Implements the operator &lt;.
-        /// </summary>
-        /// <param name="a">A.</param>
-        /// <param name="b">The b.</param>
-        /// <returns>
-        /// The result of the operator.
-        /// </returns>
-        [UsedImplicitly]
-        public static bool operator <([NotNull] Financial a, [NotNull] Financial b)
-        {
-            ValidateCurrenciesMatch(a.Currency, b.Currency, "less than");
-            return a.Amount < b.Amount;
-        }
-
-        /// <summary>
-        /// Implements the operator &gt;.
-        /// </summary>
-        /// <param name="a">A.</param>
-        /// <param name="b">The b.</param>
-        /// <returns>
-        /// The result of the operator.
-        /// </returns>
-        [UsedImplicitly]
-        public static bool operator >([NotNull] Financial a, [NotNull] Financial b)
-        {
-            ValidateCurrenciesMatch(a.Currency, b.Currency, "more than");
-            return a.Amount > b.Amount;
-        }
-
-        /// <summary>
-        /// Implements the operator &lt;=.
-        /// </summary>
-        /// <param name="a">A.</param>
-        /// <param name="b">The b.</param>
-        /// <returns>
-        /// The result of the operator.
-        /// </returns>
-        [UsedImplicitly]
-        public static bool operator <=([NotNull] Financial a, [NotNull] Financial b)
-        {
-            ValidateCurrenciesMatch(a.Currency, b.Currency, "less than or equal to");
-            return a.Amount <= b.Amount;
-        }
-
-        /// <summary>
-        /// Implements the operator &gt;=.
-        /// </summary>
-        /// <param name="a">A.</param>
-        /// <param name="b">The b.</param>
-        /// <returns>
-        /// The result of the operator.
-        /// </returns>
-        [UsedImplicitly]
-        public static bool operator >=([NotNull] Financial a, [NotNull] Financial b)
-        {
-            ValidateCurrenciesMatch(a.Currency, b.Currency, "more than or equal to");
-            return a.Amount >= b.Amount;
-        }
-
-        /// <summary>
-        /// Implements the operator ==.
-        /// </summary>
-        /// <param name="a">A.</param>
-        /// <param name="b">The b.</param>
-        /// <returns>
-        /// The result of the operator.
-        /// </returns>
-        public static bool operator ==(Financial a, Financial b)
-        {
-            if (ReferenceEquals(a, b)) return true;
-            if (ReferenceEquals(a, null) || ReferenceEquals(b, null)) return false;
-            return Equals(a.Amount, b.Amount) &&
-                   Equals(a.Currency, b.Currency);
-        }
-
-        /// <summary>
-        /// Implements the operator !=.
-        /// </summary>
-        /// <param name="a">A.</param>
-        /// <param name="b">The b.</param>
-        /// <returns>
-        /// The result of the operator.
-        /// </returns>
-        public static bool operator !=(Financial a, Financial b)
-        {
-            return !(a == b);
-        }
-
-        /// <summary>
-        /// Implements the operator *.
-        /// </summary>
-        /// <param name="a">A.</param>
-        /// <param name="b">The b.</param>
-        /// <returns>
-        /// The result of the operator.
-        /// </returns>
-        [UsedImplicitly]
-        public static Financial operator *([NotNull] Financial a, [NotNull] Financial b)
-        {
-            return new Financial(a.Currency, a.Amount*b.Amount);
-        }
-
-        /// <summary>
-        /// Determines whether the specified <see cref="System.Object"/> is equal to this instance.
-        /// </summary>
-        /// <param name="obj">The <see cref="System.Object"/> to compare with this instance.</param>
-        /// <returns>
-        ///   <c>true</c> if the specified <see cref="System.Object"/> is equal to this instance; otherwise, <c>false</c>.
-        /// </returns>
-        public override bool Equals(object obj)
-        {
-            if (ReferenceEquals(this, obj)) return true;
-            Financial financial = obj as Financial;
-            if (ReferenceEquals(null, obj)) return false;
-            return Equals(financial);
-        }
-
-        /// <summary>
-        /// Returns a hash code for this instance.
-        /// </summary>
-        /// <returns>
-        /// A hash code for this instance, suitable for use in hashing algorithms and data structures like a hash table. 
-        /// </returns>
-        public override int GetHashCode()
-        {
-            unchecked
-            {
-                return (Currency.GetHashCode()*397) ^ Amount.GetHashCode();
-            }
-        }
-
-        /// <summary>
-        /// Returns a <see cref="System.String"/> that represents this instance.
-        /// </summary>
-        /// <returns>
-        /// A <see cref="System.String"/> that represents this instance.
-        /// </returns>
-        public override string ToString()
-        {
-            return FormatCurrency(CultureInfo.CurrentUICulture);
-        }
-
-        /// <summary>
-        /// Returns a <see cref="System.String"/> that represents this instance.
-        /// </summary>
-        /// <param name="format">The format style: "I" for the value followed by the ISO currency code, "C" for a culture specific currency format.</param>
-        /// <returns>
-        /// A <see cref="System.String"/> that represents this instance.
-        /// </returns>
-        public string ToString(string format)
-        {
-            return ToString(format, CultureInfo.CurrentUICulture);
-        }
-
-        /// <summary>
-        /// Formats the currency.
-        /// </summary>
-        /// <param name="culture">The culture.</param>
-        /// <returns>
-        /// A <see cref="System.String"/> that represents this instance.
-        /// </returns>
-        private string FormatCurrency(CultureInfo culture)
-        {
-            if (!Currency.Cultures.Contains(culture))
-            {
-                List<CultureInfo> matchingCultures =
-                    Currency.Cultures.Where(c => c.TwoLetterISOLanguageName == culture.TwoLetterISOLanguageName).ToList();
-                if (matchingCultures.Count > 0)
-                    culture = matchingCultures.First();
-                else if (Currency.Cultures.Any())
-                    culture = Currency.Cultures.First();
-            }
-            return String.Format(culture, "{0:C}", Amount);
-        }
-
-        /// <summary>
-        /// Validates the currencies match.
-        /// </summary>
-        /// <param name="a">A.</param>
-        /// <param name="b">The b.</param>
-        /// <param name="operation">The operation.</param>
-        private static void ValidateCurrenciesMatch(CurrencyInfo a, CurrencyInfo b, string operation)
-        {
-            if (a != b)
-                throw new InvalidOperationException(
-                    string.Format(
-                        Resources.Financial_Currencies_Do_Not_Match,
-                        a,
-                        b,
-                        operation));
-        }
-    }
+﻿#region © Copyright Web Applications (UK) Ltd, 2012.  All rights reserved.
+// Copyright (c) 2012, Web Applications UK Ltd
+// All rights reserved.
+// 
+// Redistribution and use in source and binary forms, with or without
+// modification, are permitted provided that the following conditions are met:
+//     * Redistributions of source code must retain the above copyright
+//       notice, this list of conditions and the following disclaimer.
+//     * Redistributions in binary form must reproduce the above copyright
+//       notice, this list of conditions and the following disclaimer in the
+//       documentation and/or other materials provided with the distribution.
+//     * Neither the name of Web Applications UK Ltd nor the
+//       names of its contributors may be used to endorse or promote products
+//       derived from this software without specific prior written permission.
+// 
+// THIS SOFTWARE IS PROVIDED BY THE COPYRIGHT HOLDERS AND CONTRIBUTORS "AS IS" AND
+// ANY EXPRESS OR IMPLIED WARRANTIES, INCLUDING, BUT NOT LIMITED TO, THE IMPLIED
+// WARRANTIES OF MERCHANTABILITY AND FITNESS FOR A PARTICULAR PURPOSE ARE
+// DISCLAIMED. IN NO EVENT SHALL WEB APPLICATIONS UK LTD BE LIABLE FOR ANY
+// DIRECT, INDIRECT, INCIDENTAL, SPECIAL, EXEMPLARY, OR CONSEQUENTIAL DAMAGES
+// (INCLUDING, BUT NOT LIMITED TO, PROCUREMENT OF SUBSTITUTE GOODS OR SERVICES;
+// LOSS OF USE, DATA, OR PROFITS; OR BUSINESS INTERRUPTION) HOWEVER CAUSED AND
+// ON ANY THEORY OF LIABILITY, WHETHER IN CONTRACT, STRICT LIABILITY, OR TORT
+// (INCLUDING NEGLIGENCE OR OTHERWISE) ARISING IN ANY WAY OUT OF THE USE OF THIS
+// SOFTWARE, EVEN IF ADVISED OF THE POSSIBILITY OF SUCH DAMAGE.
+#endregion
+
+using System;
+using System.Collections.Generic;
+using System.Diagnostics.Contracts;
+using System.Globalization;
+using System.Linq;
+using JetBrains.Annotations;
+
+namespace WebApplications.Utilities.Financials
+{
+    /// <summary>
+    /// Represents a financial value and currency binding.
+    /// </summary>
+    public class Financial : IEquatable<Financial>, IFormattable
+    {
+        /// <summary>
+        /// Initializes a new instance of the <see cref="Financial"/> class.
+        /// </summary>
+        /// <param name="currency">The currency.</param>
+        /// <param name="amount">The amount.</param>
+        public Financial([NotNull] CurrencyInfo currency, decimal amount)
+        {
+            Contract.Requires(currency != null, "Parameter 'currency' can not be null");
+
+            Currency = currency;
+            Amount = amount;
+        }
+
+        /// <summary>
+        /// Gets or sets the currency.
+        /// </summary>
+        [NotNull]
+        [UsedImplicitly]
+        public CurrencyInfo Currency { get; private set; }
+
+        /// <summary>
+        /// Gets or sets the amount.
+        /// </summary>
+        [UsedImplicitly]
+        public decimal Amount { get; private set; }
+
+        #region IEquatable<Financial> Members
+        /// <summary>
+        /// Indicates whether the current object is equal to another object of the same type.
+        /// </summary>
+        /// <param name="other">An object to compare with this object.</param>
+        /// <returns>
+        /// <see langword="true"/> if the current object is equal to the other parameter; otherwise, <see langword="false"/>.
+        /// </returns>
+        public bool Equals(Financial other)
+        {
+            return other != null && Currency == other.Currency && Amount == other.Amount;
+        }
+        #endregion
+
+        #region IFormattable Members
+        /// <summary>
+        /// Returns a <see cref="System.String"/> that represents this instance.
+        /// </summary>
+        /// <param name="format">The format style: "I" for the value followed by the ISO currency code, "C" for a culture specific currency format.</param>
+        /// <param name="provider">The format provider.</param>
+        /// <returns>
+        /// A <see cref="System.String"/> that represents this instance.
+        /// </returns>
+        /// <exception cref="FormatException">The format string is not supported.</exception>
+        public string ToString(string format, IFormatProvider provider)
+        {
+            if (String.IsNullOrEmpty(format)) format = "I";
+            switch (format.ToUpperInvariant())
+            {
+                case "I":
+                    return String.Format(provider, "{0} {1}", Amount, Currency.Code);
+                case "C":
+                    CultureInfo culture;
+                    try
+                    {
+                        // Ensure that the format provider passed in contains culture information 
+                        culture = (CultureInfo) provider;
+                    }
+                    catch (InvalidCastException)
+                    {
+                        culture = CultureInfo.CurrentUICulture;
+                    }
+
+                    if (culture == null) culture = CultureInfo.CurrentUICulture;
+
+                    return FormatCurrency(culture);
+                default:
+                    throw new FormatException(String.Format("The {0} format string is not supported.", format));
+            }
+        }
+        #endregion
+
+        /// <summary>
+        /// Exchanges the specified currency.
+        /// </summary>
+        /// <param name="currency">The currency.</param>
+        /// <param name="exchangeRate">The exchange rate.</param>
+        /// <param name="inputCharge">The input charge.</param>
+        /// <param name="outputCharge">The output charge.</param>
+        /// <returns>A <see cref="Financial"/> with the exchange rate and charges applied.</returns>
+        public Financial Exchange([NotNull] CurrencyInfo currency, decimal exchangeRate = decimal.One,
+                                  decimal inputCharge = decimal.Zero, decimal outputCharge = decimal.Zero)
+        {
+            if (Currency == currency)
+                return this;
+
+            decimal amount = Amount;
+            amount += inputCharge;
+            amount *= exchangeRate;
+            amount += outputCharge;
+
+            return new Financial(currency, amount);
+        }
+
+        /// <summary>
+        /// Sums the amounts specified financials.
+        /// </summary>
+        /// <param name="financials">The financials.</param>
+        /// <returns><see cref="Financial"/> object with an amount of the specified financials summed.</returns>
+        public static Financial Sum([NotNull] IEnumerable<Financial> financials)
+        {
+            Financial[] financialsArray = financials.ToArray();
+
+            if (!financialsArray.Any())
+                throw new InvalidOperationException(Resources.Financial_Sum_EmptyEnumeration);
+
+            decimal summedAmounts = financialsArray.Sum(f => f.Amount);
+            return new Financial(financialsArray.First().Currency, summedAmounts);
+        }
+
+        /// <summary>
+        /// Averages the specified financials.
+        /// </summary>
+        /// <param name="financials">The financials.</param>
+        /// <returns><see cref="Financial"/> object with an amount of the specified financials averaged.</returns>
+        public static Financial Average(IEnumerable<Financial> financials)
+        {
+            Financial[] financialsArray = financials.ToArray();
+
+            if (!financialsArray.Any())
+                throw new InvalidOperationException(Resources.Financial_Sum_EmptyEnumeration);
+
+            decimal averageAmount = financialsArray.Average(f => f.Amount);
+            return new Financial(financialsArray.First().Currency, averageAmount);
+        }
+
+        /// <summary>
+        /// Implements the operator +.
+        /// </summary>
+        /// <param name="a">A.</param>
+        /// <param name="b">The b.</param>
+        /// <returns>
+        /// The result of the operator.
+        /// </returns>
+        [NotNull]
+        [UsedImplicitly]
+        public static Financial operator +([NotNull] Financial a, [NotNull] Financial b)
+        {
+            ValidateCurrenciesMatch(a.Currency, b.Currency, "Addition");
+            return new Financial(a.Currency, a.Amount + b.Amount);
+        }
+
+        /// <summary>
+        /// Implements the operator +.
+        /// </summary>
+        /// <param name="financial">The financial.</param>
+        /// <param name="amount">The amount.</param>
+        /// <returns>
+        /// The result of the operator.
+        /// </returns>
+        [NotNull]
+        [UsedImplicitly]
+        public static Financial operator +([NotNull] Financial financial, decimal amount)
+        {
+            return new Financial(financial.Currency, financial.Amount + amount);
+        }
+
+        /// <summary>
+        /// Implements the operator -.
+        /// </summary>
+        /// <param name="a">A.</param>
+        /// <param name="b">The b.</param>
+        /// <returns>
+        /// The result of the operator.
+        /// </returns>
+        [NotNull]
+        [UsedImplicitly]
+        public static Financial operator -([NotNull] Financial a, [NotNull] Financial b)
+        {
+            ValidateCurrenciesMatch(a.Currency, b.Currency, "Subtraction");
+            return new Financial(a.Currency, a.Amount - b.Amount);
+        }
+
+        /// <summary>
+        /// Implements the operator -.
+        /// </summary>
+        /// <param name="financial">The financial.</param>
+        /// <param name="amount">The amount.</param>
+        /// <returns>
+        /// The result of the operator.
+        /// </returns>
+        [NotNull]
+        [UsedImplicitly]
+        public static Financial operator -([NotNull] Financial financial, decimal amount)
+        {
+            return new Financial(financial.Currency, financial.Amount - amount);
+        }
+
+        /// <summary>
+        /// Implements the operator &lt;.
+        /// </summary>
+        /// <param name="a">A.</param>
+        /// <param name="b">The b.</param>
+        /// <returns>
+        /// The result of the operator.
+        /// </returns>
+        [UsedImplicitly]
+        public static bool operator <([NotNull] Financial a, [NotNull] Financial b)
+        {
+            ValidateCurrenciesMatch(a.Currency, b.Currency, "less than");
+            return a.Amount < b.Amount;
+        }
+
+        /// <summary>
+        /// Implements the operator &gt;.
+        /// </summary>
+        /// <param name="a">A.</param>
+        /// <param name="b">The b.</param>
+        /// <returns>
+        /// The result of the operator.
+        /// </returns>
+        [UsedImplicitly]
+        public static bool operator >([NotNull] Financial a, [NotNull] Financial b)
+        {
+            ValidateCurrenciesMatch(a.Currency, b.Currency, "more than");
+            return a.Amount > b.Amount;
+        }
+
+        /// <summary>
+        /// Implements the operator &lt;=.
+        /// </summary>
+        /// <param name="a">A.</param>
+        /// <param name="b">The b.</param>
+        /// <returns>
+        /// The result of the operator.
+        /// </returns>
+        [UsedImplicitly]
+        public static bool operator <=([NotNull] Financial a, [NotNull] Financial b)
+        {
+            ValidateCurrenciesMatch(a.Currency, b.Currency, "less than or equal to");
+            return a.Amount <= b.Amount;
+        }
+
+        /// <summary>
+        /// Implements the operator &gt;=.
+        /// </summary>
+        /// <param name="a">A.</param>
+        /// <param name="b">The b.</param>
+        /// <returns>
+        /// The result of the operator.
+        /// </returns>
+        [UsedImplicitly]
+        public static bool operator >=([NotNull] Financial a, [NotNull] Financial b)
+        {
+            ValidateCurrenciesMatch(a.Currency, b.Currency, "more than or equal to");
+            return a.Amount >= b.Amount;
+        }
+
+        /// <summary>
+        /// Implements the operator ==.
+        /// </summary>
+        /// <param name="a">A.</param>
+        /// <param name="b">The b.</param>
+        /// <returns>
+        /// The result of the operator.
+        /// </returns>
+        public static bool operator ==(Financial a, Financial b)
+        {
+            if (ReferenceEquals(a, b)) return true;
+            if (ReferenceEquals(a, null) || ReferenceEquals(b, null)) return false;
+            return Equals(a.Amount, b.Amount) &&
+                   Equals(a.Currency, b.Currency);
+        }
+
+        /// <summary>
+        /// Implements the operator !=.
+        /// </summary>
+        /// <param name="a">A.</param>
+        /// <param name="b">The b.</param>
+        /// <returns>
+        /// The result of the operator.
+        /// </returns>
+        public static bool operator !=(Financial a, Financial b)
+        {
+            return !(a == b);
+        }
+
+        /// <summary>
+        /// Implements the operator *.
+        /// </summary>
+        /// <param name="a">A.</param>
+        /// <param name="b">The b.</param>
+        /// <returns>
+        /// The result of the operator.
+        /// </returns>
+        [UsedImplicitly]
+        public static Financial operator *([NotNull] Financial a, [NotNull] Financial b)
+        {
+            return new Financial(a.Currency, a.Amount*b.Amount);
+        }
+
+        /// <summary>
+        /// Determines whether the specified <see cref="System.Object"/> is equal to this instance.
+        /// </summary>
+        /// <param name="obj">The <see cref="System.Object"/> to compare with this instance.</param>
+        /// <returns>
+        ///   <c>true</c> if the specified <see cref="System.Object"/> is equal to this instance; otherwise, <c>false</c>.
+        /// </returns>
+        public override bool Equals(object obj)
+        {
+            if (ReferenceEquals(this, obj)) return true;
+            Financial financial = obj as Financial;
+            if (ReferenceEquals(null, obj)) return false;
+            return Equals(financial);
+        }
+
+        /// <summary>
+        /// Returns a hash code for this instance.
+        /// </summary>
+        /// <returns>
+        /// A hash code for this instance, suitable for use in hashing algorithms and data structures like a hash table. 
+        /// </returns>
+        public override int GetHashCode()
+        {
+            unchecked
+            {
+                return (Currency.GetHashCode()*397) ^ Amount.GetHashCode();
+            }
+        }
+
+        /// <summary>
+        /// Returns a <see cref="System.String"/> that represents this instance.
+        /// </summary>
+        /// <returns>
+        /// A <see cref="System.String"/> that represents this instance.
+        /// </returns>
+        public override string ToString()
+        {
+            return FormatCurrency(CultureInfo.CurrentUICulture);
+        }
+
+        /// <summary>
+        /// Returns a <see cref="System.String"/> that represents this instance.
+        /// </summary>
+        /// <param name="format">The format style: "I" for the value followed by the ISO currency code, "C" for a culture specific currency format.</param>
+        /// <returns>
+        /// A <see cref="System.String"/> that represents this instance.
+        /// </returns>
+        public string ToString(string format)
+        {
+            return ToString(format, CultureInfo.CurrentUICulture);
+        }
+
+        /// <summary>
+        /// Formats the currency.
+        /// </summary>
+        /// <param name="culture">The culture.</param>
+        /// <returns>
+        /// A <see cref="System.String"/> that represents this instance.
+        /// </returns>
+        private string FormatCurrency(CultureInfo culture)
+        {
+            if (!Currency.Cultures.Contains(culture))
+            {
+                List<CultureInfo> matchingCultures =
+                    Currency.Cultures.Where(c => c.TwoLetterISOLanguageName == culture.TwoLetterISOLanguageName).ToList();
+                if (matchingCultures.Count > 0)
+                    culture = matchingCultures.First();
+                else if (Currency.Cultures.Any())
+                    culture = Currency.Cultures.First();
+            }
+            return String.Format(culture, "{0:C}", Amount);
+        }
+
+        /// <summary>
+        /// Validates the currencies match.
+        /// </summary>
+        /// <param name="a">A.</param>
+        /// <param name="b">The b.</param>
+        /// <param name="operation">The operation.</param>
+        private static void ValidateCurrenciesMatch(CurrencyInfo a, CurrencyInfo b, string operation)
+        {
+            if (a != b)
+                throw new InvalidOperationException(
+                    string.Format(
+                        Resources.Financial_Currencies_Do_Not_Match,
+                        a,
+                        b,
+                        operation));
+        }
+    }
 }