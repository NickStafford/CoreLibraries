--- conflicted
+++ resolved
@@ -1,569 +1,468 @@
-﻿#region © Copyright Web Applications (UK) Ltd, 2012.  All rights reserved.
-// Copyright (c) 2012, Web Applications UK Ltd
-// All rights reserved.
-// 
-// Redistribution and use in source and binary forms, with or without
-// modification, are permitted provided that the following conditions are met:
-//     * Redistributions of source code must retain the above copyright
-//       notice, this list of conditions and the following disclaimer.
-//     * Redistributions in binary form must reproduce the above copyright
-//       notice, this list of conditions and the following disclaimer in the
-//       documentation and/or other materials provided with the distribution.
-//     * Neither the name of Web Applications UK Ltd nor the
-//       names of its contributors may be used to endorse or promote products
-//       derived from this software without specific prior written permission.
-// 
-// THIS SOFTWARE IS PROVIDED BY THE COPYRIGHT HOLDERS AND CONTRIBUTORS "AS IS" AND
-// ANY EXPRESS OR IMPLIED WARRANTIES, INCLUDING, BUT NOT LIMITED TO, THE IMPLIED
-// WARRANTIES OF MERCHANTABILITY AND FITNESS FOR A PARTICULAR PURPOSE ARE
-// DISCLAIMED. IN NO EVENT SHALL WEB APPLICATIONS UK LTD BE LIABLE FOR ANY
-// DIRECT, INDIRECT, INCIDENTAL, SPECIAL, EXEMPLARY, OR CONSEQUENTIAL DAMAGES
-// (INCLUDING, BUT NOT LIMITED TO, PROCUREMENT OF SUBSTITUTE GOODS OR SERVICES;
-// LOSS OF USE, DATA, OR PROFITS; OR BUSINESS INTERRUPTION) HOWEVER CAUSED AND
-// ON ANY THEORY OF LIABILITY, WHETHER IN CONTRACT, STRICT LIABILITY, OR TORT
-// (INCLUDING NEGLIGENCE OR OTHERWISE) ARISING IN ANY WAY OUT OF THE USE OF THIS
-// SOFTWARE, EVEN IF ADVISED OF THE POSSIBILITY OF SUCH DAMAGE.
-#endregion
-
-using System;
-using System.Diagnostics;
-using System.Reflection;
-using System.Runtime.ExceptionServices;
-using System.Threading;
-using JetBrains.Annotations;
-
-namespace WebApplications.Utilities.Threading
-{
-    /// <summary>
-    ///   Represents the <see cref="IAsyncResult">status</see> of an asynchronous operation that has no return type.
-    /// </summary>
-    /// <remarks>
-    ///   Based on Jeff Ritcher's wintellect threading libraries.
-    /// </remarks>
-    [DebuggerStepThrough]
-    [UsedImplicitly]
-    public class AsyncResult : IAsyncResult
-    {
-        private const int StateCancelled = 3;
-        private const int StateCompletedAsynchronously = 2;
-        private const int StateCompletedSynchronously = 1;
-        private const int StatePending = 0;
-
-        [NotNull] private static readonly AsyncCallback _asyncCallbackHelper =
-            AsyncCallbackCompleteOpHelperNoReturnValue;
-
-        [NotNull] private static readonly WaitCallback _waitCallbackHelper = WaitCallbackCompleteOpHelperNoReturnValue;
-        private readonly AsyncCallback _asyncCallback;
-        private readonly object _asyncState;
-        private readonly object _initiatingObject;
-        private volatile ManualResetEvent _asyncWaitHandle;
-        private int _completedState;
-        private int _eventSet;
-        private Exception _exception;
-
-        /// <summary>
-        ///   Initializes a new instance of the <see cref="AsyncResult"/> class.
-        /// </summary>
-        /// <param name="asyncCallback">The method to execute once the operation completes.</param>
-        /// <param name="state">
-        ///   The object that can be obtained via the <see cref="AsyncResult.AsyncState"/> property.
-        /// </param>
-        [UsedImplicitly]
-        public AsyncResult(AsyncCallback asyncCallback, object state)
-        {
-            _asyncCallback = asyncCallback;
-            _asyncState = state;
-        }
-
-        /// <summary>
-        ///   Initializes a new instance of the <see cref="AsyncResult"/> class.
-        /// </summary>
-        /// <param name="asyncCallback">The method that should be executed when the operation completes.</param>
-        /// <param name="state">The object that can be obtained via the AsyncState property.</param>
-        /// <param name="initiatingObject">
-        ///   <para>The object that is initiating the asynchronous operation.</para>
-        ///   <para>This is stored in the <see cref="WebApplications.Utilities.Threading.AsyncResult.InitiatingObject"/> property.</para>
-        /// </param>
-        [UsedImplicitly]
-        public AsyncResult(AsyncCallback asyncCallback, object state, object initiatingObject)
-            : this(asyncCallback, state)
-        {
-            _initiatingObject = initiatingObject;
-<<<<<<< HEAD
-=======
-        }
-
-        /// <summary>
-        ///   Gets the <see cref="object"/> that was used to initiate the asynchronous operation.
-        /// </summary>
-        [UsedImplicitly]
-        public object InitiatingObject
-        {
-            get { return _initiatingObject; }
-        }
-
-        /// <summary>
-        ///   Gets a <see cref="bool"/> value that indicates whether the asynchronous operation has cancelled.
-        /// </summary>
-        /// <value>
-        ///   Returns <see langword="true"/> if the operation is cancelled; otherwise returns <see langword="false"/>.
-        /// </value>
-        public bool IsCancelled
-        {
-            get { return (Thread.VolatileRead(ref _completedState) == StateCancelled); }
-        }
-
-        #region IAsyncResult Members
-        /// <summary>
-        ///   Gets a user-defined object that qualifies or contains information about an asynchronous operation.
-        /// </summary>
-        public object AsyncState
-        {
-            get { return _asyncState; }
-        }
-
-        /// <summary>
-        ///   Gets a WaitHandle that is used to wait for an asynchronous operation to complete.
-        /// </summary>
-        /// <returns>A wait handle that is used to wait for an asynchronous operation to complete.</returns>
-        public WaitHandle AsyncWaitHandle
-        {
-            get
-            {
-                if (_asyncWaitHandle == null)
-                {
-                    ManualResetEvent mre = new ManualResetEvent(false);
-#pragma warning disable 420
-                    if (Interlocked.CompareExchange(ref _asyncWaitHandle, mre, null) != null)
-#pragma warning restore 420
-                    {
-                        mre.Close();
-                    }
-                    else if (IsCompleted && CallingThreadShouldSetTheEvent())
-                    {
-                        _asyncWaitHandle.Set();
-                    }
-                }
-                return _asyncWaitHandle;
-            }
-        }
-
-        /// <summary>
-        ///   Gets a <see cref="bool"/> value that indicates whether the asynchronous operation completed synchronously.
-        /// </summary>
-        /// <value>
-        ///   Returns <see langword="true"/> if the asynchronous operation completed synchronously; otherwise returns <see langword="false"/>.
-        /// </value>
-        public bool CompletedSynchronously
-        {
-            get { return (Thread.VolatileRead(ref _completedState) == StateCompletedSynchronously); }
-        }
-
-        /// <summary>
-        ///   Gets a <see cref="bool"/> value that indicates whether the asynchronous operation has completed.
-        /// </summary>
-        /// <value>
-        ///   Returns <see langword="true"/> if the operation is complete; otherwise returns <see langword="false"/>.
-        /// </value>
-        /// <remarks>This includes the cancelled state which will return <see langword="true"/>.</remarks>
-        public bool IsCompleted
-        {
-            get { return (Thread.VolatileRead(ref _completedState) != StatePending); }
->>>>>>> a81ec790
-        }
-        #endregion
-
-<<<<<<< HEAD
-        /// <summary>
-        ///   Gets the <see cref="object"/> that was used to initiate the asynchronous operation.
-        /// </summary>
-        [UsedImplicitly]
-        public object InitiatingObject
-        {
-            get { return _initiatingObject; }
-        }
-
-        /// <summary>
-        ///   Gets a <see cref="bool"/> value that indicates whether the asynchronous operation has cancelled.
-        /// </summary>
-        /// <value>
-        ///   Returns <see langword="true"/> if the operation is cancelled; otherwise returns <see langword="false"/>.
-        /// </value>
-        public bool IsCancelled
-        {
-            get { return (Thread.VolatileRead(ref _completedState) == StateCancelled); }
-        }
-
-        #region IAsyncResult Members
-        /// <summary>
-        ///   Gets a user-defined object that qualifies or contains information about an asynchronous operation.
-        /// </summary>
-        public object AsyncState
-        {
-            get { return _asyncState; }
-        }
-
-        /// <summary>
-        ///   Gets a WaitHandle that is used to wait for an asynchronous operation to complete.
-        /// </summary>
-        /// <returns>A wait handle that is used to wait for an asynchronous operation to complete.</returns>
-        public WaitHandle AsyncWaitHandle
-        {
-            get
-            {
-                if (_asyncWaitHandle == null)
-                {
-                    ManualResetEvent mre = new ManualResetEvent(false);
-#pragma warning disable 420
-                    if (Interlocked.CompareExchange(ref _asyncWaitHandle, mre, null) != null)
-#pragma warning restore 420
-                    {
-                        mre.Close();
-                    }
-                    else if (IsCompleted && CallingThreadShouldSetTheEvent())
-                    {
-                        _asyncWaitHandle.Set();
-                    }
-                }
-                return _asyncWaitHandle;
-            }
-        }
-
-        /// <summary>
-        ///   Gets a <see cref="bool"/> value that indicates whether the asynchronous operation completed synchronously.
-        /// </summary>
-        /// <value>
-        ///   Returns <see langword="true"/> if the asynchronous operation completed synchronously; otherwise returns <see langword="false"/>.
-        /// </value>
-        public bool CompletedSynchronously
-        {
-            get { return (Thread.VolatileRead(ref _completedState) == StateCompletedSynchronously); }
-        }
-
-        /// <summary>
-        ///   Gets a <see cref="bool"/> value that indicates whether the asynchronous operation has completed.
-        /// </summary>
-        /// <value>
-        ///   Returns <see langword="true"/> if the operation is complete; otherwise returns <see langword="false"/>.
-        /// </value>
-        /// <remarks>This includes the cancelled state which will return <see langword="true"/>.</remarks>
-        public bool IsCompleted
-        {
-            get { return (Thread.VolatileRead(ref _completedState) != StatePending); }
-        }
-        #endregion
-
-        private static void AsyncCallbackCompleteOpHelperNoReturnValue([NotNull] IAsyncResult otherAsyncResult)
-        {
-=======
-        private static void AsyncCallbackCompleteOpHelperNoReturnValue([NotNull] IAsyncResult otherAsyncResult)
-        {
->>>>>>> a81ec790
-            ((AsyncResult) otherAsyncResult.AsyncState).CompleteOpHelper(otherAsyncResult);
-        }
-
-        /// <summary>
-        ///   Returns the <see cref="IAsyncResult">status</see> of an operation that was queued to the thread pool.
-        /// </summary>
-        /// <returns>The IAsyncResult.</returns>
-        [UsedImplicitly]
-        protected IAsyncResult BeginInvokeOnWorkerThread()
-        {
-            ThreadPool.QueueUserWorkItem(_waitCallbackHelper, this);
-            return this;
-        }
-
-        private bool CallingThreadShouldSetTheEvent()
-        {
-            return (Interlocked.Exchange(ref _eventSet, 1) == 0);
-        }
-
-        /// <summary>
-        ///   A helper function used to run the callback on the completed asynchronous operation.
-        /// </summary>
-        /// <param name="ar">
-        ///   The <see cref="IAsyncResult"/> object that represents the asynchronous operation.
-        /// </param>
-        /// <seealso cref="WebApplications.Utilities.Threading.AsyncResult.OnCompleteOperation"/>
-        private void CompleteOpHelper(IAsyncResult ar)
-        {
-            Exception exception = null;
-            try
-            {
-                OnCompleteOperation(ar);
-            }
-            catch (TargetInvocationException e)
-            {
-                exception = e.InnerException;
-            }
-            catch (Exception e)
-            {
-                exception = e;
-            }
-            finally
-            {
-                SetAsCompleted(exception, false);
-            }
-        }
-
-        /// <summary>
-        ///   Frees up the resources used by the asynchronous operation.
-        ///   If the asynchronous operation failed then this method throws the exception.
-        /// </summary>
-        [UsedImplicitly]
-        public void EndInvoke()
-        {
-            if (!IsCompleted || (_asyncWaitHandle != null))
-            {
-                AsyncWaitHandle.WaitOne();
-            }
-#pragma warning disable 420
-            ManualResetEvent mre = Interlocked.Exchange(ref _asyncWaitHandle, null);
-#pragma warning restore 420
-            if (mre != null)
-            {
-                mre.Close();
-            }
-            if (_exception != null)
-            {
-                throw _exception;
-            }
-        }
-
-        /// <summary>
-        ///   Returns a single <see langword="static"/> delegate to a <see langword="static"/> method that will invoke
-        ///   the desired <see cref="AsyncCallback"/>
-        /// </summary>
-        /// <returns>The <see langword="static"/> delegate.</returns>
-        [UsedImplicitly]
-        protected static AsyncCallback GetAsyncCallbackHelper()
-        {
-            return _asyncCallbackHelper;
-        }
-
-        /// <summary>
-        ///   Invokes the callback method when the asynchronous operations completes.
-        /// </summary>
-        /// <param name="result">
-        ///   The <see cref="IAsyncResult"/> object identifying that the asynchronous operation that has completed.
-        /// </param>
-        protected virtual void OnCompleteOperation(IAsyncResult result)
-        {
-        }
-
-        /// <summary>
-        ///   Set the status of the asynchronous operation to completed.
-        /// </summary>
-        /// <param name="exception">
-        ///   If non-null then this identifies the exception that occurred while processing the asynchronous operation.
-        /// </param>
-        /// <param name="completedSynchronously">Indicates whether the operation completed synchronously or asynchronously.</param>
-        /// <exception cref="InvalidOperationException">The operation result has already been set previously.</exception>
-        [UsedImplicitly]
-        public void SetAsCompleted(Exception exception = null, bool completedSynchronously = false)
-        {
-<<<<<<< HEAD
-            ExceptionDispatchInfo exceptionInfo = exception != null
-                ? ExceptionDispatchInfo.Capture(exception)
-                : null;
-
-            _exception = exceptionInfo != null
-                ? exceptionInfo.SourceException
-                : exception;
-
-            if (Interlocked.Exchange(ref _completedState,
-                completedSynchronously ? StateCompletedSynchronously : StateCompletedAsynchronously) != StatePending)
-=======
-            exception.PreserveStackTrace();
-            _exception = exception;
-            if (
-                Interlocked.Exchange(ref _completedState,
-                                     completedSynchronously ? StateCompletedSynchronously : StateCompletedAsynchronously) !=
-                StatePending)
->>>>>>> a81ec790
-            {
-                throw new InvalidOperationException(Resources.AsyncResult_SetAsCompleted_CanOnlySetResultOnce);
-            }
-            ManualResetEvent mre = _asyncWaitHandle;
-            if ((mre != null) && CallingThreadShouldSetTheEvent())
-            {
-                mre.Set();
-            }
-            if (_asyncCallback != null)
-            {
-                _asyncCallback(this);
-            }
-        }
-
-        /// <summary>
-        ///   Set the status of the asynchronous operation to cancelled.
-        /// </summary>
-        [UsedImplicitly]
-        public void SetAsCancelled()
-        {
-            // Set the state to completed asynchronously, you can do this even if already completed as you
-            // can cancel at any time.
-            bool alreadyCompleted = Interlocked.Exchange(ref _completedState, StateCancelled) !=
-                                    StatePending;
-            // Set the exception
-            _exception = new OperationCanceledException();
-            if (alreadyCompleted)
-                return;
-
-            ManualResetEvent mre = _asyncWaitHandle;
-            if ((mre != null) && CallingThreadShouldSetTheEvent())
-            {
-                mre.Set();
-            }
-            if (_asyncCallback != null)
-            {
-                _asyncCallback(this);
-            }
-        }
-
-        private static void WaitCallbackCompleteOpHelperNoReturnValue([NotNull] object o)
-        {
-            ((AsyncResult) o).CompleteOpHelper(null);
-        }
-    }
-
-    /// <summary>
-    ///   Represents the status of an asynchronous operation that has a return type of <typeparamref name="TResult" />.
-    /// </summary>
-    /// <typeparam name="TResult">The type of the value returned.</typeparam>
-    [DebuggerStepThrough]
-    [UsedImplicitly]
-    public class AsyncResult<TResult> : AsyncResult
-    {
-        // ReSharper disable StaticFieldInGenericType
-        [NotNull] private static readonly AsyncCallback _asyncCallbackHelper =
-            AsyncCallbackCompleteOpHelperWithReturnValue;
-
-        [NotNull] private static readonly WaitCallback _waitCallbackHelper = WaitCallbackCompleteOpHelperWithReturnValue;
-        private TResult _result;
-        // ReSharper restore StaticFieldInGenericType
-
-        /// <summary>
-        ///   Initializes a new instance of the <see cref="AsyncResult&lt;TResult&gt;"/> class.
-        /// </summary>
-        /// <param name="asyncCallback">The method to execute once the operation completes.</param>
-        /// <param name="state">The object that can be obtained via the AsyncState property.</param>
-        public AsyncResult(AsyncCallback asyncCallback, object state)
-            : base(asyncCallback, state)
-        {
-        }
-
-        /// <summary>
-        ///   Initializes a new instance of the <see cref="AsyncResult&lt;TResult&gt;"/> class.
-        /// </summary>
-        /// <param name="asyncCallback">The method that should be executed when the operation completes.</param>
-        /// <param name="state">The object that can be obtained via the AsyncState property.</param>
-        /// <param name="initiatingObject">
-        ///   <para>The object that is initiating the asynchronous operation.</para>
-        ///   <para>This is stored in the <see cref="WebApplications.Utilities.Threading.AsyncResult.InitiatingObject"/>property.</para>
-        /// </param>
-        public AsyncResult(AsyncCallback asyncCallback, object state, object initiatingObject)
-            : base(asyncCallback, state, initiatingObject)
-        {
-        }
-
-        private static void AsyncCallbackCompleteOpHelperWithReturnValue([NotNull] IAsyncResult otherAsyncResult)
-        {
-            ((AsyncResult<TResult>) otherAsyncResult.AsyncState).CompleteOpHelper(otherAsyncResult);
-        }
-
-        /// <summary>
-        ///   Returns an <see cref="IAsyncResult"/> for an operation that was queued to the thread pool.
-        /// </summary>
-        /// <returns>The <see cref="IAsyncResult"/>.</returns>
-        [UsedImplicitly]
-        protected new IAsyncResult BeginInvokeOnWorkerThread()
-        {
-            ThreadPool.QueueUserWorkItem(_waitCallbackHelper, this);
-            return this;
-        }
-
-        /// <summary>
-        ///   A helper function used to run the callback on the completed asynchronous operation.
-        /// </summary>
-        /// <param name="ar">
-        ///   The <see cref="IAsyncResult"/> object that represents the asynchronous operation.
-        /// </param>
-        /// <seealso cref="WebApplications.Utilities.Threading.AsyncResult.OnCompleteOperation"/>
-        private void CompleteOpHelper(IAsyncResult ar)
-        {
-            TResult result = default(TResult);
-            Exception exception = null;
-            try
-            {
-                result = OnCompleteOperation(ar);
-            }
-            catch (Exception e)
-            {
-                exception = (e is TargetInvocationException) ? e.InnerException : e;
-            }
-            if (exception == null)
-            {
-                SetAsCompleted(result, false);
-            }
-            else
-            {
-                SetAsCompleted(exception, false);
-            }
-        }
-
-        /// <summary>
-        ///   Frees up the resources used by the asynchronous operation.
-        ///   If the asynchronous operation failed then this method throws the exception.
-        /// </summary>
-        /// <returns>The value calculated by the asynchronous operation.</returns>
-        [UsedImplicitly]
-        public new TResult EndInvoke()
-        {
-            base.EndInvoke();
-            return _result;
-        }
-
-        /// <summary>
-        ///   Returns a single <see langword="static"/> delegate to a <see langword="static"/> method that will invoke
-        ///   the desired <see cref="AsyncCallback"/>.
-        /// </summary>
-        /// <returns>The single static delegate.</returns>
-        [UsedImplicitly]
-        protected new static AsyncCallback GetAsyncCallbackHelper()
-        {
-            return _asyncCallbackHelper;
-        }
-
-        /// <summary>
-        ///   Invokes the callback method when the asynchronous operations completes.
-        /// </summary>
-        /// <param name="result">
-        ///   The object identifying the asynchronous operation that has completed.
-        /// </param>
-        /// <returns>The value computed by the asynchronous operation.</returns>
-        protected new virtual TResult OnCompleteOperation(IAsyncResult result)
-        {
-            return default(TResult);
-        }
-
-        /// <summary>
-        ///   Call this method to indicate that the asynchronous operation has completed.
-        /// </summary>
-        /// <param name="result">The value calculated by the asynchronous operation.</param>
-        /// <param name="completedSynchronously">
-        ///   Indicates whether the operation completed synchronously or asynchronously.
-        /// </param>
-        [UsedImplicitly]
-        public void SetAsCompleted(TResult result, bool completedSynchronously = false)
-        {
-            _result = result;
-            SetAsCompleted(null, completedSynchronously);
-        }
-
-        private static void WaitCallbackCompleteOpHelperWithReturnValue([NotNull] object o)
-        {
-            ((AsyncResult<TResult>) o).CompleteOpHelper(null);
-        }
-    }
+﻿#region © Copyright Web Applications (UK) Ltd, 2012.  All rights reserved.
+// Copyright (c) 2012, Web Applications UK Ltd
+// All rights reserved.
+// 
+// Redistribution and use in source and binary forms, with or without
+// modification, are permitted provided that the following conditions are met:
+//     * Redistributions of source code must retain the above copyright
+//       notice, this list of conditions and the following disclaimer.
+//     * Redistributions in binary form must reproduce the above copyright
+//       notice, this list of conditions and the following disclaimer in the
+//       documentation and/or other materials provided with the distribution.
+//     * Neither the name of Web Applications UK Ltd nor the
+//       names of its contributors may be used to endorse or promote products
+//       derived from this software without specific prior written permission.
+// 
+// THIS SOFTWARE IS PROVIDED BY THE COPYRIGHT HOLDERS AND CONTRIBUTORS "AS IS" AND
+// ANY EXPRESS OR IMPLIED WARRANTIES, INCLUDING, BUT NOT LIMITED TO, THE IMPLIED
+// WARRANTIES OF MERCHANTABILITY AND FITNESS FOR A PARTICULAR PURPOSE ARE
+// DISCLAIMED. IN NO EVENT SHALL WEB APPLICATIONS UK LTD BE LIABLE FOR ANY
+// DIRECT, INDIRECT, INCIDENTAL, SPECIAL, EXEMPLARY, OR CONSEQUENTIAL DAMAGES
+// (INCLUDING, BUT NOT LIMITED TO, PROCUREMENT OF SUBSTITUTE GOODS OR SERVICES;
+// LOSS OF USE, DATA, OR PROFITS; OR BUSINESS INTERRUPTION) HOWEVER CAUSED AND
+// ON ANY THEORY OF LIABILITY, WHETHER IN CONTRACT, STRICT LIABILITY, OR TORT
+// (INCLUDING NEGLIGENCE OR OTHERWISE) ARISING IN ANY WAY OUT OF THE USE OF THIS
+// SOFTWARE, EVEN IF ADVISED OF THE POSSIBILITY OF SUCH DAMAGE.
+#endregion
+
+using System;
+using System.Diagnostics;
+using System.Reflection;
+using System.Threading;
+using JetBrains.Annotations;
+
+namespace WebApplications.Utilities.Threading
+{
+    /// <summary>
+    ///   Represents the <see cref="IAsyncResult">status</see> of an asynchronous operation that has no return type.
+    /// </summary>
+    /// <remarks>
+    ///   Based on Jeff Ritcher's wintellect threading libraries.
+    /// </remarks>
+    [DebuggerStepThrough]
+    [UsedImplicitly]
+    public class AsyncResult : IAsyncResult
+    {
+        private const int StateCancelled = 3;
+        private const int StateCompletedAsynchronously = 2;
+        private const int StateCompletedSynchronously = 1;
+        private const int StatePending = 0;
+
+        [NotNull] private static readonly AsyncCallback _asyncCallbackHelper =
+            AsyncCallbackCompleteOpHelperNoReturnValue;
+
+        [NotNull] private static readonly WaitCallback _waitCallbackHelper = WaitCallbackCompleteOpHelperNoReturnValue;
+        private readonly AsyncCallback _asyncCallback;
+        private readonly object _asyncState;
+        private readonly object _initiatingObject;
+        private volatile ManualResetEvent _asyncWaitHandle;
+        private int _completedState;
+        private int _eventSet;
+        private Exception _exception;
+
+        /// <summary>
+        ///   Initializes a new instance of the <see cref="AsyncResult"/> class.
+        /// </summary>
+        /// <param name="asyncCallback">The method to execute once the operation completes.</param>
+        /// <param name="state">
+        ///   The object that can be obtained via the <see cref="AsyncResult.AsyncState"/> property.
+        /// </param>
+        [UsedImplicitly]
+        public AsyncResult(AsyncCallback asyncCallback, object state)
+        {
+            _asyncCallback = asyncCallback;
+            _asyncState = state;
+        }
+
+        /// <summary>
+        ///   Initializes a new instance of the <see cref="AsyncResult"/> class.
+        /// </summary>
+        /// <param name="asyncCallback">The method that should be executed when the operation completes.</param>
+        /// <param name="state">The object that can be obtained via the AsyncState property.</param>
+        /// <param name="initiatingObject">
+        ///   <para>The object that is initiating the asynchronous operation.</para>
+        ///   <para>This is stored in the <see cref="WebApplications.Utilities.Threading.AsyncResult.InitiatingObject"/> property.</para>
+        /// </param>
+        [UsedImplicitly]
+        public AsyncResult(AsyncCallback asyncCallback, object state, object initiatingObject)
+            : this(asyncCallback, state)
+        {
+            _initiatingObject = initiatingObject;
+        }
+
+        /// <summary>
+        ///   Gets the <see cref="object"/> that was used to initiate the asynchronous operation.
+        /// </summary>
+        [UsedImplicitly]
+        public object InitiatingObject
+        {
+            get { return _initiatingObject; }
+        }
+
+        /// <summary>
+        ///   Gets a <see cref="bool"/> value that indicates whether the asynchronous operation has cancelled.
+        /// </summary>
+        /// <value>
+        ///   Returns <see langword="true"/> if the operation is cancelled; otherwise returns <see langword="false"/>.
+        /// </value>
+        public bool IsCancelled
+        {
+            get { return (Thread.VolatileRead(ref _completedState) == StateCancelled); }
+        }
+
+        #region IAsyncResult Members
+        /// <summary>
+        ///   Gets a user-defined object that qualifies or contains information about an asynchronous operation.
+        /// </summary>
+        public object AsyncState
+        {
+            get { return _asyncState; }
+        }
+
+        /// <summary>
+        ///   Gets a WaitHandle that is used to wait for an asynchronous operation to complete.
+        /// </summary>
+        /// <returns>A wait handle that is used to wait for an asynchronous operation to complete.</returns>
+        public WaitHandle AsyncWaitHandle
+        {
+            get
+            {
+                if (_asyncWaitHandle == null)
+                {
+                    ManualResetEvent mre = new ManualResetEvent(false);
+#pragma warning disable 420
+                    if (Interlocked.CompareExchange(ref _asyncWaitHandle, mre, null) != null)
+#pragma warning restore 420
+                    {
+                        mre.Close();
+                    }
+                    else if (IsCompleted && CallingThreadShouldSetTheEvent())
+                    {
+                        _asyncWaitHandle.Set();
+                    }
+                }
+                return _asyncWaitHandle;
+            }
+        }
+
+        /// <summary>
+        ///   Gets a <see cref="bool"/> value that indicates whether the asynchronous operation completed synchronously.
+        /// </summary>
+        /// <value>
+        ///   Returns <see langword="true"/> if the asynchronous operation completed synchronously; otherwise returns <see langword="false"/>.
+        /// </value>
+        public bool CompletedSynchronously
+        {
+            get { return (Thread.VolatileRead(ref _completedState) == StateCompletedSynchronously); }
+        }
+
+        /// <summary>
+        ///   Gets a <see cref="bool"/> value that indicates whether the asynchronous operation has completed.
+        /// </summary>
+        /// <value>
+        ///   Returns <see langword="true"/> if the operation is complete; otherwise returns <see langword="false"/>.
+        /// </value>
+        /// <remarks>This includes the cancelled state which will return <see langword="true"/>.</remarks>
+        public bool IsCompleted
+        {
+            get { return (Thread.VolatileRead(ref _completedState) != StatePending); }
+        }
+        #endregion
+
+        private static void AsyncCallbackCompleteOpHelperNoReturnValue([NotNull] IAsyncResult otherAsyncResult)
+        {
+            ((AsyncResult) otherAsyncResult.AsyncState).CompleteOpHelper(otherAsyncResult);
+        }
+
+        /// <summary>
+        ///   Returns the <see cref="IAsyncResult">status</see> of an operation that was queued to the thread pool.
+        /// </summary>
+        /// <returns>The IAsyncResult.</returns>
+        [UsedImplicitly]
+        protected IAsyncResult BeginInvokeOnWorkerThread()
+        {
+            ThreadPool.QueueUserWorkItem(_waitCallbackHelper, this);
+            return this;
+        }
+
+        private bool CallingThreadShouldSetTheEvent()
+        {
+            return (Interlocked.Exchange(ref _eventSet, 1) == 0);
+        }
+
+        /// <summary>
+        ///   A helper function used to run the callback on the completed asynchronous operation.
+        /// </summary>
+        /// <param name="ar">
+        ///   The <see cref="IAsyncResult"/> object that represents the asynchronous operation.
+        /// </param>
+        /// <seealso cref="WebApplications.Utilities.Threading.AsyncResult.OnCompleteOperation"/>
+        private void CompleteOpHelper(IAsyncResult ar)
+        {
+            Exception exception = null;
+            try
+            {
+                OnCompleteOperation(ar);
+            }
+            catch (TargetInvocationException e)
+            {
+                exception = e.InnerException;
+            }
+            catch (Exception e)
+            {
+                exception = e;
+            }
+            finally
+            {
+                SetAsCompleted(exception, false);
+            }
+        }
+
+        /// <summary>
+        ///   Frees up the resources used by the asynchronous operation.
+        ///   If the asynchronous operation failed then this method throws the exception.
+        /// </summary>
+        [UsedImplicitly]
+        public void EndInvoke()
+        {
+            if (!IsCompleted || (_asyncWaitHandle != null))
+            {
+                AsyncWaitHandle.WaitOne();
+            }
+#pragma warning disable 420
+            ManualResetEvent mre = Interlocked.Exchange(ref _asyncWaitHandle, null);
+#pragma warning restore 420
+            if (mre != null)
+            {
+                mre.Close();
+            }
+            if (_exception != null)
+            {
+                throw _exception;
+            }
+        }
+
+        /// <summary>
+        ///   Returns a single <see langword="static"/> delegate to a <see langword="static"/> method that will invoke
+        ///   the desired <see cref="AsyncCallback"/>
+        /// </summary>
+        /// <returns>The <see langword="static"/> delegate.</returns>
+        [UsedImplicitly]
+        protected static AsyncCallback GetAsyncCallbackHelper()
+        {
+            return _asyncCallbackHelper;
+        }
+
+        /// <summary>
+        ///   Invokes the callback method when the asynchronous operations completes.
+        /// </summary>
+        /// <param name="result">
+        ///   The <see cref="IAsyncResult"/> object identifying that the asynchronous operation that has completed.
+        /// </param>
+        protected virtual void OnCompleteOperation(IAsyncResult result)
+        {
+        }
+
+        /// <summary>
+        ///   Set the status of the asynchronous operation to completed.
+        /// </summary>
+        /// <param name="exception">
+        ///   If non-null then this identifies the exception that occurred while processing the asynchronous operation.
+        /// </param>
+        /// <param name="completedSynchronously">Indicates whether the operation completed synchronously or asynchronously.</param>
+        /// <exception cref="InvalidOperationException">The operation result has already been set previously.</exception>
+        [UsedImplicitly]
+        public void SetAsCompleted(Exception exception = null, bool completedSynchronously = false)
+        {
+            exception.PreserveStackTrace();
+            _exception = exception;
+            if (
+                Interlocked.Exchange(ref _completedState,
+                                     completedSynchronously ? StateCompletedSynchronously : StateCompletedAsynchronously) !=
+                StatePending)
+            {
+                throw new InvalidOperationException("You can set a result only once");
+            }
+            ManualResetEvent mre = _asyncWaitHandle;
+            if ((mre != null) && CallingThreadShouldSetTheEvent())
+            {
+                mre.Set();
+            }
+            if (_asyncCallback != null)
+            {
+                _asyncCallback(this);
+            }
+        }
+
+        /// <summary>
+        ///   Set the status of the asynchronous operation to cancelled.
+        /// </summary>
+        [UsedImplicitly]
+        public void SetAsCancelled()
+        {
+            // Set the state to completed asynchronously, you can do this even if already completed as you
+            // can cancel at any time.
+            bool alreadyCompleted = Interlocked.Exchange(ref _completedState, StateCancelled) !=
+                                    StatePending;
+            // Set the exception
+            _exception = new OperationCanceledException();
+            if (alreadyCompleted)
+                return;
+
+            ManualResetEvent mre = _asyncWaitHandle;
+            if ((mre != null) && CallingThreadShouldSetTheEvent())
+            {
+                mre.Set();
+            }
+            if (_asyncCallback != null)
+            {
+                _asyncCallback(this);
+            }
+        }
+
+        private static void WaitCallbackCompleteOpHelperNoReturnValue([NotNull] object o)
+        {
+            ((AsyncResult) o).CompleteOpHelper(null);
+        }
+    }
+
+    /// <summary>
+    ///   Represents the status of an asynchronous operation that has a return type of <typeparamref name="TResult" />.
+    /// </summary>
+    /// <typeparam name="TResult">The type of the value returned.</typeparam>
+    [DebuggerStepThrough]
+    [UsedImplicitly]
+    public class AsyncResult<TResult> : AsyncResult
+    {
+        // ReSharper disable StaticFieldInGenericType
+        [NotNull] private static readonly AsyncCallback _asyncCallbackHelper =
+            AsyncCallbackCompleteOpHelperWithReturnValue;
+
+        [NotNull] private static readonly WaitCallback _waitCallbackHelper = WaitCallbackCompleteOpHelperWithReturnValue;
+        private TResult _result;
+        // ReSharper restore StaticFieldInGenericType
+
+        /// <summary>
+        ///   Initializes a new instance of the <see cref="AsyncResult&lt;TResult&gt;"/> class.
+        /// </summary>
+        /// <param name="asyncCallback">The method to execute once the operation completes.</param>
+        /// <param name="state">The object that can be obtained via the AsyncState property.</param>
+        public AsyncResult(AsyncCallback asyncCallback, object state)
+            : base(asyncCallback, state)
+        {
+        }
+
+        /// <summary>
+        ///   Initializes a new instance of the <see cref="AsyncResult&lt;TResult&gt;"/> class.
+        /// </summary>
+        /// <param name="asyncCallback">The method that should be executed when the operation completes.</param>
+        /// <param name="state">The object that can be obtained via the AsyncState property.</param>
+        /// <param name="initiatingObject">
+        ///   <para>The object that is initiating the asynchronous operation.</para>
+        ///   <para>This is stored in the <see cref="WebApplications.Utilities.Threading.AsyncResult.InitiatingObject"/>property.</para>
+        /// </param>
+        public AsyncResult(AsyncCallback asyncCallback, object state, object initiatingObject)
+            : base(asyncCallback, state, initiatingObject)
+        {
+        }
+
+        private static void AsyncCallbackCompleteOpHelperWithReturnValue([NotNull] IAsyncResult otherAsyncResult)
+        {
+            ((AsyncResult<TResult>) otherAsyncResult.AsyncState).CompleteOpHelper(otherAsyncResult);
+        }
+
+        /// <summary>
+        ///   Returns an <see cref="IAsyncResult"/> for an operation that was queued to the thread pool.
+        /// </summary>
+        /// <returns>The <see cref="IAsyncResult"/>.</returns>
+        [UsedImplicitly]
+        protected new IAsyncResult BeginInvokeOnWorkerThread()
+        {
+            ThreadPool.QueueUserWorkItem(_waitCallbackHelper, this);
+            return this;
+        }
+
+        /// <summary>
+        ///   A helper function used to run the callback on the completed asynchronous operation.
+        /// </summary>
+        /// <param name="ar">
+        ///   The <see cref="IAsyncResult"/> object that represents the asynchronous operation.
+        /// </param>
+        /// <seealso cref="WebApplications.Utilities.Threading.AsyncResult.OnCompleteOperation"/>
+        private void CompleteOpHelper(IAsyncResult ar)
+        {
+            TResult result = default(TResult);
+            Exception exception = null;
+            try
+            {
+                result = OnCompleteOperation(ar);
+            }
+            catch (Exception e)
+            {
+                exception = (e is TargetInvocationException) ? e.InnerException : e;
+            }
+            if (exception == null)
+            {
+                SetAsCompleted(result, false);
+            }
+            else
+            {
+                SetAsCompleted(exception, false);
+            }
+        }
+
+        /// <summary>
+        ///   Frees up the resources used by the asynchronous operation.
+        ///   If the asynchronous operation failed then this method throws the exception.
+        /// </summary>
+        /// <returns>The value calculated by the asynchronous operation.</returns>
+        [UsedImplicitly]
+        public new TResult EndInvoke()
+        {
+            base.EndInvoke();
+            return _result;
+        }
+
+        /// <summary>
+        ///   Returns a single <see langword="static"/> delegate to a <see langword="static"/> method that will invoke
+        ///   the desired <see cref="AsyncCallback"/>.
+        /// </summary>
+        /// <returns>The single static delegate.</returns>
+        [UsedImplicitly]
+        protected new static AsyncCallback GetAsyncCallbackHelper()
+        {
+            return _asyncCallbackHelper;
+        }
+
+        /// <summary>
+        ///   Invokes the callback method when the asynchronous operations completes.
+        /// </summary>
+        /// <param name="result">
+        ///   The object identifying the asynchronous operation that has completed.
+        /// </param>
+        /// <returns>The value computed by the asynchronous operation.</returns>
+        protected new virtual TResult OnCompleteOperation(IAsyncResult result)
+        {
+            return default(TResult);
+        }
+
+        /// <summary>
+        ///   Call this method to indicate that the asynchronous operation has completed.
+        /// </summary>
+        /// <param name="result">The value calculated by the asynchronous operation.</param>
+        /// <param name="completedSynchronously">
+        ///   Indicates whether the operation completed synchronously or asynchronously.
+        /// </param>
+        [UsedImplicitly]
+        public void SetAsCompleted(TResult result, bool completedSynchronously = false)
+        {
+            _result = result;
+            SetAsCompleted(null, completedSynchronously);
+        }
+
+        private static void WaitCallbackCompleteOpHelperWithReturnValue([NotNull] object o)
+        {
+            ((AsyncResult<TResult>) o).CompleteOpHelper(null);
+        }
+    }
 }